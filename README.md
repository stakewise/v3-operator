# StakeWise V3 Operator

1. [What is V3 Operator?](#what-is-v3-operator)
2. [Prerequisites](#prerequisites)
   1. [Execution client](#execution-node)
   2. [Consensus client](#consensus-node)
   3. [Vault](#vault)
3. [Installation](#installation)
   1. [Binary](#binary)
   2. [Install Script](#install-script-linux-and-macos)
   3. [Docker Image](#docker-image)
   4. [Source Files](#source-files)
   5. [Kubernetes (advanced)](#kubernetes-advanced)
4. [Usage](#usage)
   1. [Step 1. Create mnemonic](#step-1-create-mnemonic)
   2. [Step 2. Create validator keys](#step-2-create-validator-keys)
   3. [Step 3. Create hot wallet](#step-3-create-hot-wallet)
   4. [Step 4. Setup validators manager role](#step-4-setup-validators-manager-role)
   5. [Step 5. Start Operator Service](#step-5-start-operator-service)
5. [Extra commands](#extra-commands)
   1. [Add validator keys to Vault](#add-validator-keys-to-vault)
   2. [Validators voluntary exit](#validators-voluntary-exit)
   3. [Validators consolidation](#validators-consolidation)
   4. [Update Vault state (Harvest Vault)](#update-vault-state-harvest-vault)
   5. [Automated withdrawals (Reward splitter)](#automated-withdrawals-reward-splitter)
   6. [Recover validator keystores](#recover-validator-keystores)
   7. [Max gas fee](#max-gas-fee)
   8. [Reduce Operator Service CPU load](#reduce-operator-service-cpu-load)
   9. [Self report to Rated Network](#self-report-to-rated-network)
   10. [Export validators file](#export-validators-file)
6. [Contacts](#contacts)

## What is V3 Operator?

StakeWise Operator is a service that StakeWise Vault operators must run. It is responsible for performing the following
tasks:

### Validator registration

The Operator periodically checks whether Vault has accumulated enough assets for registering new validator(s) and sends
a registration transaction to the Vault.

The validator registration process consists of the following steps:

1. Check whether Vault has accumulated enough assets to register a validator (e.g., 32 ETH for Ethereum)
2. Get the next free validator public key from the `public_keys.txt` file attached to the Operator. The validators are
   registered in the same order as specified in the `public_keys.txt` file.
3. Obtain BLS signature for exit message using local keystores or remote signer.
4. Share the exit signature of the validator with StakeWise Oracles:
   1. Using [Shamir's secret sharing](https://en.wikipedia.org/wiki/Shamir%27s_secret_sharing), split
      validator's BLS signature. The number of shares is equal to the number of oracles.
   2. Encrypt exit signatures with oracles' public keys.
   3. Send encrypted exit signatures to all the oracles and receive registration signatures from them.
5. Send transaction to Vault contract to register the validator.

### Exit signatures rotation

Exit signatures from the previous section can become invalid if the oracles' set changes. For example, if oracles'
private key gets compromised, the DAO will have to propose an update of the oracles set that will trigger exit signature
rotation.
The Operator periodically checks active validators of the Vault and if some exit signatures become outdated, the
Operator will submit a signature update transaction to the Vault.

### Vault state update (optional)

The oracles periodically submit consensus rewards of all the vaults to the Keeper contract.
By default, every vault pulls these updates on the user interaction with the vault (deposit, withdraw, etc.), but it
also can be done by the vault Operator by passing the `--harvest-vault` flag to the `start` command. Harvesting vault
rewards simplifies calls to the vault contracts, e.g., you don't need to sync rewards before calling deposit.

## Prerequisites

### Execution node

Any execution client that supports [ETH Execution API specification](https://ethereum.github.io/execution-apis/api-documentation/) can be used:

- [Nethermind](https://launchpad.ethereum.org/en/nethermind) (Ethereum, Gnosis)
- [Besu](https://launchpad.ethereum.org/en/besu) (Ethereum)
- [Erigon](https://launchpad.ethereum.org/en/erigon) (Ethereum, Gnosis)
- [Geth](https://launchpad.ethereum.org/en/geth) (Ethereum)

### Consensus node

Any consensus client that supports [ETH Beacon Node API specification](https://ethereum.github.io/beacon-APIs/#/) can be used:

- [Lighthouse](https://launchpad.ethereum.org/en/lighthouse) (Ethereum, Gnosis)
- [Nimbus](https://launchpad.ethereum.org/en/nimbus) (Ethereum, Gnosis)
- [Prysm](https://launchpad.ethereum.org/en/prysm) (Ethereum)
- [Teku](https://launchpad.ethereum.org/en/teku) (Ethereum, Gnosis)
- [Lodestar](https://launchpad.ethereum.org/en/lodestar) (Ethereum, Gnosis)

### Vault

You must have a deployed Vault. You can create a new Vault or use an existing one.
To create a new Vault:

1. Go to [Operate page](https://app.stakewise.io/operate).
2. Connect with your wallet in upper right corner, then click on "Create Vault".
3. Process vault setup step by step.
4. Once vault is deployed go to its page.

**You can find the vault address either in the URL bar or in the "Contract address" field by scrolling to the "Details"
at
the bottom of the page. The vault address is used in the following sections.**

## Installation

Operator Service can be run via a binary, docker image, deployed on a Kubernetes cluster using the
Operator Helm Chart, or built from source. Decide on your preferred method and follow the respective instructions below.

### Binary

Head to the [releases page](https://github.com/stakewise/v3-operator/releases) to find the latest version of Operator
Service. Identify the binary file specific to your
node hardware, download and decompress it.

You will execute Operator Service commands from within the `v3-operator` folder using the below format (note that the
use of flags is optional):

```bash
./operator COMMAND --flagA=123 --flagB=xyz
```

Head to [Usage](#usage) to launch your Operator service.

### Install script (Linux and macOS)

To install a binary for the latest release, run:

```bash
curl -sSfL https://raw.githubusercontent.com/stakewise/v3-operator/master/scripts/install.sh | sh -s
```

The binary will be installed inside the ~/bin directory. Add the binary to your path:

```bash
export PATH=$PATH:~/bin
```

If you want to install a specific version to a custom location, run:

```bash
curl -sSfL https://raw.githubusercontent.com/stakewise/v3-operator/master/scripts/install.sh | sh -s -- -b <custom_location> vX.X.X
```

You will execute Operator Service commands using the below format (note that the use of flags is optional):

```bash
operator COMMAND --flagA=123 --flagB=xyz
```

Head to [Usage](#usage) to launch your Operator service.

### Docker Image

Pull the latest docker Operator docker image:

```bash
docker pull europe-west4-docker.pkg.dev/stakewiselabs/public/v3-operator:v3.1.10
```

You can also build the docker image from source by cloning this repo and executing the following command from within
the `v3-operator` folder:

```bash
docker build --pull -t europe-west4-docker.pkg.dev/stakewiselabs/public/v3-operator:v3.1.10 .
```

You will execute Operator Service commands using the format below (note the use of flags are optional):

```bash
docker run --rm -ti \
-u $(id -u):$(id -g) \
-v ~/.stakewise/:/data \
europe-west4-docker.pkg.dev/stakewiselabs/public/v3-operator:v3.1.10 \
src/main.py COMMAND \
--flagA=123 \
--flagB=xyz
```

Head to [Usage](#usage) to launch your Operator service.

### Source Files

Build requirements:

- [Python 3.10+](https://www.python.org/downloads/)
- [Poetry](https://python-poetry.org/docs/)

Clone this repo and install dependencies by executing the following command from within the `v3-operator` folder:

```bash
poetry install --only main
```

You will execute Operator Service commands from within the `v3-operator` folder using the below format (note that the
use of flags is optional):

```bash
PYTHONPATH=. poetry run python src/main.py COMMAND --flagA=123 --flagB=xyz
```

Head to [Usage](#usage) to launch your Operator service.

### Kubernetes (advanced)

A separate guide runs through the set-up of Operator Service via Kubernetes, designed to run large numbers of
validators (up to 10,000). Visit
the [Kubernetes setup](https://docs.stakewise.io/for-operators/kubernetes-staking-setup) for more details.

## Usage

To run the Operator Service, you must first create keystores and a file containing the list of available validator public keys for your Vault. You must also
set up a hot wallet for Operator Service to handle validator registrations.

The Operator Service includes built-in functionality to generate all of the above.
Alternatively, you may use your preferred methods to generate keystores (e.g., [Wagyu Keygen](https://github.com/stake-house/wagyu-key-gen))
and create the hot wallet (e.g., [MetaMask](https://metamask.io/) or [MyEtherWallet](https://help.myetherwallet.com/en/articles/6512619-using-mew-offline-current-mew-version-6)).
If you choose to use your own methods, you will need to generate the public key file using the `export-public-keys` command.

The below steps walk you through this set-up using Operator Service:

### Step 1. Create mnemonic

Run the `init` command and follow the steps to set up your mnemonic used to derive validator keys. For example, if
running Operator Service from binary, you would use:

```bash
./operator init
```

```text
Enter the network name (mainnet, hoodi, gnosis, chiado) [mainnet]:
Choose your mnemonic language (chinese_simplified, chinese_traditional, czech, english, italian, korean, portuguese, spanish) [english]:
This is your seed phrase. Write it down and store it safely, it is the ONLY way to recover your validator keys.

pumpkin anxiety private salon inquiry ....


Press any key when you have written down your mnemonic.

Please type your mnemonic (separated by spaces) to confirm you have written it down

: pumpkin anxiety private salon inquiry ....

done.
Successfully initialized configuration for StakeWise Operator
```

### Step 2. Create validator keys

Next, run the `create-keys` command to derive validator keystores from the mnemonic:

```bash
./operator create-keys
```

```text
Enter the number of the validator keys to generate: 10
Enter the mnemonic for generating the validator keys: pumpkin anxiety private salon inquiry ....
Creating validator keys:    [####################################]  10/10
Exporting validator keystores    [####################################]  10/10

Done. Generated 10 keys for StakeWise Operator.
Keystores saved to /home/user/.stakewise/keystores file
Validator public keys saved to /home/user/.stakewise/validators.txt file
```

You may not want the Operator service to have direct access to the validator keys. Validator keystores do not need to be
present directly in the Operator. You can check
the [remote signer](https://docs.stakewise.io/for-operators/operator-service/running-with-remote-signer)
or [Hashicorp Vault](https://docs.stakewise.io/for-operators/operator-service/running-with-hashi-vault) guides on how to
run Operator Service with them.

**Remember to upload the newly generated validator keys to the validator(s). For that, please follow a guide for your
consensus client. The password for your keystores is located in the `password.txt` file in the keystores folder.**

### Step 3. Create hot wallet

Run the `create-wallet` command to create your hot wallet using your mnemonic (note, this mnemonic can be the same as
the one used to generate the validator keys, or a new mnemonic if you desire).

```bash
./operator create-wallet
```

```text
Enter the mnemonic for generating the wallet: pumpkin anxiety private salon inquiry ...
Done. The wallet and password saved to /home/user/.stakewise/wallet directory. The wallet address is: 0x239B...e3Cc
```

**Note, you must send some ETH (xDAI for Gnosis) to the wallet for gas expenses. Each validator registration costs around
0.01 ETH with 30 Gwei gas price. You must keep an eye on your wallet balance, otherwise validators will stop registering
if the balance falls too low.**

### Step 4. Setup validators manager role

You must assign the Validators Manager role to the wallet address created in the previous step.
This setup can be completed via the StakeWise UI and must be performed by the [Vault Admin](https://docs-v3.stakewise.io/protocol-overview-in-depth/vaults#governance-and-management).

#### StakeWise UI

1. Connect with your wallet and head to the Operate page.
2. Select the Vault for which you want to change the validators manager role.
3. In the upper right corner, click on "Settings" and open the "Roles" tab. The "Settings" button is only visible
   to the Vault Admin or Validators Manager.
4. Enter the wallet address in the "Validators manager" field.
5. Click "Save" to create a transaction that you will need to sign with your wallet. The Validators Manager role will be
   updated once the transaction is confirmed on the network.

You are all set! Now it's time to run the Operator Service.

### Step 5. Start Operator Service

You are ready to run the Operator Service using the `start` command, optionally passing your Vault address and consensus
and execution endpoints as flags.

There are several ways to run the Operator Service, depending on how you store private keys.

#### Locally stored keystores

By default, the Operator Service runs with locally stored keystores.

```./operator start-local --vaults=0x3320a...68 --consensus-endpoints=http://localhost:5052 --execution-endpoints=http://localhost:8545```

If you **did not** use Operator Service to generate validator keys, you will need to add the following flag:

- `--keystores-dir` - The directory with validator keys in the EIP-2335 standard. The folder must contain either a
  single `password.txt` password file for all the keystores or separate password files for each keystore with the same
  name as keystore, but ending with `.txt`. For example, `keystore1.json`, `keystore1.txt`, etc.
- `--keystores-password-file`: Absolute path to the password file for decrypting keystores.

#### Hashi vault

Operator supports loading signing keys from remote Hashi Vault instance, avoiding storage of keystores on the filesystem. This approach is best suited for node operators who already have most of Stakewise Operator functionality implemented in their systems, and only need integration for validator registration or pooling support. Regular users should only employ this functionality on their own risk, if they already manage a deployment of hashi vault.

```./operator start-hashi-vault ...```

Hashi vault options:

- `--hashi-vault-url`: The base URL of the vault service, e.g. `http://vault:8200`.
- `--hashi-vault-token`: Authentication token for accessing Hashi vault.
- `--hashi-vault-key-path`: Key path(s) in the K/V secret engine where validator signing keys are stored.
- `--hashi-vault-key-prefix`: Key prefix(es) in the K/V secret engine under which validator signing keys are stored.
- `--hashi-vault-parallelism`: How much requests to K/V secrets engine to do in parallel.

Check [Hashi Vault guide](https://docs.stakewise.io/for-operators/operator-service/running-with-hashi-vault) for more details.

##### Remote signer

You may not want the operator service to have direct access to the validator keys. Validator keystores do not need to be present directly in the operator. The operator can query a remote signer to get signatures for validator deposit and exit messages.

```./operator start-remote-signer ...```

Remote signer options:

- `--remote-signer-url`: The base URL of the remote signer, e.g. `http://signer:9000`

Check [Remote signer guide](https://docs.stakewise.io/for-operators/operator-service/running-with-remote-signer) for more details.

#### Relayer(API mode)

The Operator API facilitates the initiation of validator registrations via API calls, proving particularly useful in cases where the operator independently oversees the creation and storage of validator keys. Within this framework, keystores are generated and preserved externally from the operator. Similarly, exit signatures are produced outside the operator. In essence, the operator acts as an intermediary for communication with the vault contract.

```./operator start-relayer```

Check [API mode guide](https://docs.stakewise.io/for-operators/operator-service/running-as-api-service) for more details.

### Running Operator options

#### Using binary

You can start the Operator service using binary with the following command:

```bash
./operator start --vaults=0x000...,0x111... --consensus-endpoints=http://localhost:5052 --execution-endpoints=http://localhost:8545
```

#### Using docker

For docker, you first need to mount the folder containing validator keystores and deposit data file generated
into the docker container. You then need to also include the `--data-dir` flag alongside the `start` command as per the
below:

```bash
docker run --restart on-failure:10 \
-u $(id -u):$(id -g) \
-v ~/.stakewise/:/data \
europe-west4-docker.pkg.dev/stakewiselabs/public/v3-operator:v3.1.10 \
src/main.py start \
--vaults=0x3320ad928c20187602a2b2c04eeaa813fa899468 \
--data-dir=/data \
--consensus-endpoints=http://localhost:5052 \
--execution-endpoints=http://localhost:8545
```

#### Using Source Files

```bash
PYTHONPATH=. poetry run python src/main.py start \
--vaults=0x000... \
--consensus-endpoints=http://localhost:5052 \
--execution-endpoints=http://localhost:8545
```

**Congratulations, you should now have Operator Service up and running and ready to trigger validator registrations
within your Vault!**

## Extra commands

Operator Service has many different commands that are not mandatory but might come in handy:

- [Validators voluntary exit](#validators-voluntary-exit)
- [Validators consolidation](#validators-consolidation)
- [Update Vault state (Harvest Vault)](#update-vault-state-harvest-vault)
- [Automated withdrawals (Reward splitter)](#automated-withdrawals-reward-splitter)
- [Add validator keys to Vault](#add-validator-keys-to-vault)
- [Recover validator keystores](#recover-validator-keystores)
- [Self report to Rated Network](#self-report-to-rated-network)

### Add validator keys to Vault

You can always add more validator keys to your Vault. For that, you need to generate new validator keys
as described in [Step 2. Create validator keys](#step-2-create-validator-keys).

### Validators voluntary exit

The validator exits are handled by oracles, but in case you want to force trigger exit your
validators, you can run the following command:

```bash
./operator validators-exit
```

Follow the steps, confirming your consensus node endpoint, Vault address, and the validator indexes to exit.

```text
Enter the comma separated list of API endpoints for consensus nodes: https://example.com
Enter your vault address: 0x3320ad928c20187602a2b2c04eeaa813fa899468
Are you sure you want to exit 3 validators with indexes: 513571, 513572, 513861? [y/N]: y
Validators 513571, 513572, 513861 exits successfully initiated
```

### Validators consolidation

Converts 0x01 validators to compound validators (0x02) using the consolidate command.
The wallet executing this command must be set as the Validators Manager in the vault settings.

- Specify `--source-public-keys` and `--target-public-key` parameters to consolidate selected validators.

```bash
./operator consolidate --vault=0x000...  --source-public-keys=0x001,0x002 --target-public-key=0x003
Enter comma separated list of API endpoints for execution nodes: : https://example.com
Enter the comma separated list of API endpoints for consensus nodes: https://example.com
Enter your vault address: 0x3320ad928c20187602a2b2c04eeaa813fa899468
Consolidating 2 validators:
    0x001 -> 0x003
    0x002 -> 0x003
Proceed consolidation? [Y/n]: y
Fetched signatures for validator consolidation: Received 11 out of 11 approvals
Submitting consolidate validators transaction
Waiting for transaction 0x00000... confirmation
Validators has been successfully consolidated
```

- More convenient way to consolidate multiple validators is to specify `--source-public-keys-file` parameter with path to a file containing validator public keys.

```bash
./operator consolidate --vault=0x000...  --source-public-keys-file=public_keys.txt --target-public-key=0x003
...
```

- `--target-public-key` is a target validator public key to which the source validators will be consolidated. It must be a compounding validator. If you want to convert 0x01 validators to 0x02 compound validators, you can use the `consolidate` with same key in `--source-public-keys` and `--target-public-key` parameters.

```bash
./operator consolidate --vault=0x000...  --source-public-keys=0x001 --target-public-key=0x001
...
```

### Update Vault state (Harvest Vault)

Updating the _Vault state_ distributes the Vault fee to the Vault fee address and updates each staker's position. If an
ERC-20 token was chosen during Vault creation, the Vault specific ERC-20 reprices based on the rewards/penalties since
the previous update and the Vault fees are distributed in newly minted ERC-20 tokens.

By default, each _Vault state_ gets updated whenever a user interacts with the Vault (deposit, withdraw, etc.), with a
12 hours cooldown. Vault state can also be updated by the Vault Operator(s) by passing the `--harvest-vault` flag to the
Operator Service `start` command. Harvest occurs every 12 hours and the gas fees are paid by the hot wallet linked to
the Operator Service.

Harvesting the Vault rewards simplifies the contract calls to the Vault contract and reduces the gas fees for stakers,
for example, the Vault does not need to sync rewards before calling deposit when a user stakes.

<<<<<<< HEAD
### Withdraw Vault queued assets

Another operator task is to trigger partial ETH/GNO withdrawals from validators.

Every 24 hours the operator checks the current exit queue.
If the requested amount can be processed via partial withdrawals, it submits them through the execution layer.

You can disable partial withdrawals using the `--disable-withdrawals` parameter. In this case, withdrawals will be processed by oracles that exit the entire validator, which may negatively impact the vault’s APR, as the exited amount will exceed the requested withdrawal amount.

The partial withdrawals interval can be adjusted via the `PARTIAL_WITHDRAWALS_INTERVAL` env variable, with every 24 hours being the default.
=======
### Automated withdrawals (Reward splitter)

It is possible to periodically withdraw rewards for the vault’s fee shareholders. To enable this, set the wallet address connected to the operator as the `Fee Claimer` in the `Roles` tab under the vault’s Settings. Additionally, you must pass the --split-rewards flag when starting the Operator Service.

Periodic withdrawal task relies on Reward Splitter contract. The task combines the following contract calls into a multicall:

- Harvest vault rewards from Keeper
- Withdraw Splitter rewards on behalf of each shareholder. Rewards withdrawn will go to exit queue.
- Claim exited assets on behalf of each shareholder. Assets claimed will go directly to shareholder address.

Notes:

- To avoid unnecessary gas fees from the operator's wallet, withdrawals are processed only if their total amount exceeds a minimum threshold. This can be adjusted via the `REWARD_SPLITTER_MIN_ASSETS` environment variable. The value is specified in Wei.
- The automated withdrawals interval can be adjusted via the `REWARD_SPLITTER_INTERVAL` env variable, with every 24 hours being the default.
>>>>>>> 31fad2ee

### Recover validator keystores

You can recover validator keystores that are active.
**Make sure there are no validators running with recovered validator keystores and 2 epochs have passed, otherwise you
can get slashed. For security purposes, make sure to protect your mnemonic as it can be used to generate your validator
keys.**

```bash
./operator recover
```

```text
Enter the mnemonic for generating the validator keys: [Your Mnemonic Here]
Enter your vault address: 0x3320ad928c20187602a2b2c04eeaa813fa899468
Enter comma separated list of API endpoints for execution nodes: https://example.com
Enter comma separated list of API endpoints for consensus nodes: https://example.com
Enter the network name: goerli
Found 24 validators, recovering...
Generating keystores [####################################] 100%
Keystores for vault {vault} successfully recovered to {keystores_dir}
```

### Max gas fee

To mitigate excessive gas costs, operators can pass the `--max-fee-per-gas-wei` flag when starting Operator Service (or
configure this variable via Environment Variables) to set the maximum base fee they are happy to pay for both validator
registrations and Vault harvests (if Operator is started using the `--harvest-vault` flag).

### Reduce Operator Service CPU load

`--pool-size` can be passed as a flag with both start and create-keys commands. This flag defines the number of CPU
cores that are used to both load keystores and create keystores. By default, Operator Service will use 100% of the CPU
cores.
Setting `--pool-size` to (number of CPU cores) / 2 is a safe way to ensure that Operator Service does not take up too
much CPU load and impact node performance during the creation and loading of keystores.

### Self report to Rated Network

This command allows you to self-report your validator keys to the Rated Network, ensuring that your validator set is tracked and updated on the Rated Explorer.

To use the `rated-self-report` command, you will need to provide the following parameters:

- `--data-dir`: Path where the vault data will be placed. Default is ~/.stakewise.
- `--vaults`:  The comma separated list of your vault addresses.
- `--network`: The network of your vault (e.g., mainnet, hoodi).
- `--pool-tag`: The pool name listed on the Explorer (optional).
- `--token`: OAuth token for authorization.

Here's an example of how to use the command:

```bash
python src/main.py rated-self-report --vaults <your-vault-addresses> --network <network-name> --pool-tag <pool-tag> --token <your-oauth-token> --data-dir <path-to-data-dir>
```

### Export validators file

This command fetches available public keys from local keystores and exports them to a validators.txt file.

To use the `export-public-keys` command, you can provide the following parameters:

- `--data-dir`: Path where the vault data will be placed. Default is ~/.stakewise.
- `--keystores-dir` - The directory with validator keys in the EIP-2335 standard.

Here's an example of how to use the command:

```bash
python src/main.py export-public-keys --data-dir <path-to-data-dir>
```

## Contacts

- Dmitri Tsumak - <dmitri@stakewise.io>
- Alexander Sysoev - <alexander@stakewise.io>
- Evgeny Gusarov - <evgeny@stakewise.io><|MERGE_RESOLUTION|>--- conflicted
+++ resolved
@@ -491,7 +491,6 @@
 Harvesting the Vault rewards simplifies the contract calls to the Vault contract and reduces the gas fees for stakers,
 for example, the Vault does not need to sync rewards before calling deposit when a user stakes.
 
-<<<<<<< HEAD
 ### Withdraw Vault queued assets
 
 Another operator task is to trigger partial ETH/GNO withdrawals from validators.
@@ -502,7 +501,7 @@
 You can disable partial withdrawals using the `--disable-withdrawals` parameter. In this case, withdrawals will be processed by oracles that exit the entire validator, which may negatively impact the vault’s APR, as the exited amount will exceed the requested withdrawal amount.
 
 The partial withdrawals interval can be adjusted via the `PARTIAL_WITHDRAWALS_INTERVAL` env variable, with every 24 hours being the default.
-=======
+
 ### Automated withdrawals (Reward splitter)
 
 It is possible to periodically withdraw rewards for the vault’s fee shareholders. To enable this, set the wallet address connected to the operator as the `Fee Claimer` in the `Roles` tab under the vault’s Settings. Additionally, you must pass the --split-rewards flag when starting the Operator Service.
@@ -517,7 +516,6 @@
 
 - To avoid unnecessary gas fees from the operator's wallet, withdrawals are processed only if their total amount exceeds a minimum threshold. This can be adjusted via the `REWARD_SPLITTER_MIN_ASSETS` environment variable. The value is specified in Wei.
 - The automated withdrawals interval can be adjusted via the `REWARD_SPLITTER_INTERVAL` env variable, with every 24 hours being the default.
->>>>>>> 31fad2ee
 
 ### Recover validator keystores
 
