--- conflicted
+++ resolved
@@ -1,90 +1,18 @@
 # StakeWise V3 Operator
 
-<<<<<<< HEAD
-1. [What is V3 Operator?](#what-is-v3-operator)
-2. [Prerequisites](#prerequisites)
-   1. [Execution client](#execution-node)
-   2. [Consensus client](#consensus-node)
-   3. [Vault](#vault)
-3. [Installation](#installation)
-   1. [Binary](#binary)
-   2. [Install Script](#install-script-linux-and-macos)
-   3. [Docker Image](#docker-image)
-   4. [Source Files](#source-files)
-   5. [Kubernetes (advanced)](#kubernetes-advanced)
-4. [Usage](#usage)
-   1. [Step 1. Create mnemonic](#step-1-create-mnemonic)
-   2. [Step 2. Create validator keys](#step-2-create-validator-keys)
-   3. [Step 3. Create wallet](#step-3-create-wallet)
-   4. [Step 4. Setup validators manager role](#step-4-setup-validators-manager-role)
-   5. [Step 5. Start Operator Service](#step-5-start-operator-service)
-5. [Extra commands](#extra-commands)
-   1. [Add validator keys to Vault](#add-validator-keys-to-vault)
-   2. [Validators voluntary exit](#validators-voluntary-exit)
-   3. [Validators consolidation](#validators-consolidation)
-   4. [Update Vault state (Harvest Vault)](#update-vault-state-harvest-vault)
-   5. [Automated withdrawals (Reward splitter)](#automated-withdrawals-reward-splitter)
-   6. [Recover validator keystores](#recover-validator-keystores)
-   7. [Max gas fee](#max-gas-fee)
-   8. [Reduce Operator Service CPU load](#reduce-operator-service-cpu-load)
-   9. [Self report to Rated Network](#self-report-to-rated-network)
-6. [V4 Upgrade guide](#v4-upgrade-guide)
-7. [Contacts](#contacts)
-
-## What is V3 Operator?
-=======
 [Documentation](https://docs.stakewise.io/operator/intro)
 
 ## Overview
->>>>>>> 672a3dff
 
 StakeWise Operator is a service that StakeWise Vault operators must run. It is responsible for performing the following
 tasks:
 
-<<<<<<< HEAD
-### Validator registration
-
-The Operator periodically checks whether Vault has accumulated enough assets for registering new validator(s) and sends
-a registration transaction to the Vault.
-
-The validator registration process consists of the following steps:
-
-1. Check whether Vault has accumulated enough assets to register a validator (e.g., 32 ETH for Ethereum)
-2. Get the next free validator key from the used keystore.
-3. Obtain BLS signature for exit message using local keystores or remote signer.
-4. Share the exit signature of the validator with StakeWise Oracles:
-   1. Using [Shamir's secret sharing](https://en.wikipedia.org/wiki/Shamir%27s_secret_sharing), split
-      validator's BLS signature. The number of shares is equal to the number of oracles.
-   2. Encrypt exit signatures with oracles' public keys.
-   3. Send encrypted exit signatures to all the oracles and receive registration signatures from them.
-5. Send transaction to Vault contract to register the validator.
-
-### Exit signatures rotation
-
-Exit signatures from the previous section can become invalid if the oracles' set changes. For example, if oracles'
-private key gets compromised, the DAO will have to propose an update of the oracles set that will trigger exit signature
-rotation.
-The Operator periodically checks active validators of the Vault and if some exit signatures become outdated, the
-Operator will submit a signature update transaction to the Vault.
-
-### Vault state update (optional)
-
-The oracles periodically submit consensus rewards of all the vaults to the Keeper contract.
-By default, every vault pulls these updates on the user interaction with the vault (deposit, withdraw, etc.), but it
-also can be done by the vault Operator by passing the `--harvest-vault` flag to the `start` command. Harvesting vault
-rewards simplifies calls to the vault contracts, e.g., you don't need to sync rewards before calling deposit.
-=======
 - Validator Registration
 - Exit signatures rotation
 - Withdrawals processing
 - Vault State Update
 
 And many more. Check the [Documentation](https://docs.stakewise.io/operator/intro) for details.
->>>>>>> 672a3dff
-
-### Running execution and consensus nodes (optional)
-
-To operate the StakeWise Operator, you have to run your own execution and consensus nodes. Additionally, a validator client must be set up and running. The Operator CLI provides commands to automate the setup and installation of these nodes, eliminating the need for manual configuration. Validator keys are automatically imported from keystores, ensuring your validator client detects and manages them seamlessly.
 
 ## Prerequisites
 
@@ -143,11 +71,6 @@
 ./operator COMMAND --flagA=123 --flagB=xyz
 ```
 
-<<<<<<< HEAD
-Head to [Usage](#usage) to launch your Operator service.
-
-=======
->>>>>>> 672a3dff
 ### Install script (Linux and macOS)
 
 To install a binary for the latest release, run:
@@ -174,32 +97,19 @@
 operator COMMAND --flagA=123 --flagB=xyz
 ```
 
-<<<<<<< HEAD
-Head to [Usage](#usage) to launch your Operator service.
-
-=======
->>>>>>> 672a3dff
 ### Docker Image
 
 Pull the latest docker Operator docker image:
 
 ```bash
-<<<<<<< HEAD
-docker pull europe-west4-docker.pkg.dev/stakewiselabs/public/v3-operator:v4.0.0
-=======
 docker pull europe-west4-docker.pkg.dev/stakewiselabs/public/v3-operator:v4.0.1
->>>>>>> 672a3dff
 ```
 
 You can also build the docker image from source by cloning this repo and executing the following command from within
 the `v3-operator` folder:
 
 ```bash
-<<<<<<< HEAD
-docker build --pull -t europe-west4-docker.pkg.dev/stakewiselabs/public/v3-operator:v4.0.0 .
-=======
 docker build --pull -t europe-west4-docker.pkg.dev/stakewiselabs/public/v3-operator:v4.0.1 .
->>>>>>> 672a3dff
 ```
 
 You will execute Operator Service commands using the format below (note the use of flags are optional):
@@ -208,21 +118,12 @@
 docker run --rm -ti \
 -u $(id -u):$(id -g) \
 -v ~/.stakewise/:/data \
-<<<<<<< HEAD
-europe-west4-docker.pkg.dev/stakewiselabs/public/v3-operator:v4.0.0 \
-=======
 europe-west4-docker.pkg.dev/stakewiselabs/public/v3-operator:v4.0.1 \
->>>>>>> 672a3dff
 src/main.py COMMAND \
 --flagA=123 \
 --flagB=xyz
 ```
 
-<<<<<<< HEAD
-Head to [Usage](#usage) to launch your Operator service.
-
-=======
->>>>>>> 672a3dff
 ### Source Files
 
 Build requirements:
@@ -241,396 +142,6 @@
 
 ```bash
 PYTHONPATH=. poetry run python src/main.py COMMAND --flagA=123 --flagB=xyz
-```
-
-<<<<<<< HEAD
-Head to [Usage](#usage) to launch your Operator service.
-
-### Kubernetes (advanced)
-
-A separate guide runs through the set-up of Operator Service via Kubernetes, designed to run large numbers of
-validators (up to 10,000). Visit
-the [Kubernetes setup](https://docs.stakewise.io/for-operators/kubernetes-staking-setup) for more details.
-
-## Usage
-
-To run the Operator Service, you must first create keystores for your Vault. You must also
-set up a wallet for Operator Service to handle validator registrations.
-
-The Operator Service includes built-in functionality to generate all of the above.
-Alternatively, you may use your preferred methods to generate keystores (e.g., [Wagyu Keygen](https://github.com/stake-house/wagyu-key-gen))
-and create the wallet (e.g., [MetaMask](https://metamask.io/) or [MyEtherWallet](https://help.myetherwallet.com/en/articles/6512619-using-mew-offline-current-mew-version-6)).
-
-The below steps walk you through this set-up using Operator Service:
-
-### Step 1. Create mnemonic
-
-Run the `init` command and follow the steps to set up your mnemonic used to derive validator keys. For example, if
-running Operator Service from binary, you would use:
-
-```bash
-./operator init
-```
-
-```text
-Enter the network name (mainnet, hoodi, gnosis, chiado) [mainnet]:
-Choose your mnemonic language (chinese_simplified, chinese_traditional, czech, english, italian, korean, portuguese, spanish) [english]:
-This is your seed phrase. Write it down and store it safely, it is the ONLY way to recover your validator keys.
-
-pumpkin anxiety private salon inquiry ....
-
-
-Press any key when you have written down your mnemonic.
-
-Please type your mnemonic (separated by spaces) to confirm you have written it down
-
-: pumpkin anxiety private salon inquiry ....
-
-done.
-Successfully initialized configuration for StakeWise Operator
-```
-
-### Step 2. Create validator keys
-
-Next, run the `create-keys` command to derive validator keystores from the mnemonic:
-
-```bash
-./operator create-keys
-```
-
-```text
-Enter the number of the validator keys to generate: 10
-Enter the mnemonic for generating the validator keys: pumpkin anxiety private salon inquiry ....
-Creating validator keys:    [####################################]  10/10
-Exporting validator keystores    [####################################]  10/10
-
-Done. Generated 10 keys for StakeWise Operator.
-Keystores saved to /home/user/.stakewise/keystores file
-```
-
-You may not want the Operator service to have direct access to the validator keys. Validator keystores do not need to be
-present directly in the Operator. You can check
-the [remote signer](https://docs.stakewise.io/for-operators/operator-service/running-with-remote-signer)
-or [Hashicorp Vault](https://docs.stakewise.io/for-operators/operator-service/running-with-hashi-vault) guides on how to
-run Operator Service with them.
-
-**Remember to upload the newly generated validator keys to the validator(s). For that, please follow a guide for your
-consensus client. The password for your keystores is located in the `password.txt` file in the keystores folder.**
-
-### Step 3. Create wallet
-
-Run the `create-wallet` command to create your wallet using your mnemonic (note, this mnemonic can be the same as
-the one used to generate the validator keys, or a new mnemonic if you desire).
-
-```bash
-./operator create-wallet
-```
-
-```text
-Enter the mnemonic for generating the wallet: pumpkin anxiety private salon inquiry ...
-Done. The wallet and password saved to /home/user/.stakewise/wallet directory. The wallet address is: 0x239B...e3Cc
-```
-
-**Note, you must send some ETH (xDAI for Gnosis) to the wallet for gas expenses. Each validator registration costs around
-0.01 ETH with 30 Gwei gas price. You must keep an eye on your wallet balance, otherwise validators will stop registering
-if the balance falls too low.**
-
-### Step 4. Setup validators manager role
-
-You must assign the Validators Manager role to the wallet address created in the previous step.
-This setup can be completed via the StakeWise UI and must be performed by the [Vault Admin](https://docs-v3.stakewise.io/protocol-overview-in-depth/vaults#governance-and-management).
-
-#### StakeWise UI
-
-1. Connect with your wallet and head to the Operate page.
-2. Select the Vault for which you want to change the validators manager role.
-3. In the upper right corner, click on "Settings" and open the "Roles" tab. The "Settings" button is only visible
-   to the Vault Admin or Validators Manager.
-4. Enter the wallet address in the "Validators manager" field.
-5. Click "Save" to create a transaction that you will need to sign with your wallet. The Validators Manager role will be
-   updated once the transaction is confirmed on the network.
-
-You are all set! Now it's time to run the Operator Service.
-
-### Step 5. Start Operator Service
-
-You are ready to run the Operator Service using the `start` command, optionally passing your Vault address and consensus
-and execution endpoints as flags.
-
-There are several ways to run the Operator Service, depending on how you store private keys.
-
-#### Locally stored keystores
-
-By default, the Operator Service runs with locally stored keystores.
-
-```./operator start-local --vaults=0x3320a...68 --consensus-endpoints=http://localhost:5052 --execution-endpoints=http://localhost:8545```
-
-If you **did not** use Operator Service to generate validator keys, you will need to add the following flag:
-
-- `--keystores-dir` - The directory with validator keys in the EIP-2335 standard. The folder must contain either a
-  single `password.txt` password file for all the keystores or separate password files for each keystore with the same
-  name as keystore, but ending with `.txt`. For example, `keystore1.json`, `keystore1.txt`, etc.
-- `--keystores-password-file`: Absolute path to the password file for decrypting keystores.
-
-#### Hashi vault
-
-Operator supports loading signing keys from remote Hashi Vault instance, avoiding storage of keystores on the filesystem. This approach is best suited for node operators who already have most of Stakewise Operator functionality implemented in their systems, and only need integration for validator registration or pooling support. Regular users should only employ this functionality on their own risk, if they already manage a deployment of hashi vault.
-
-```./operator start-hashi-vault ...```
-
-Hashi vault options:
-
-- `--hashi-vault-url`: The base URL of the vault service, e.g. `http://vault:8200`.
-- `--hashi-vault-token`: Authentication token for accessing Hashi vault.
-- `--hashi-vault-key-path`: Key path(s) in the K/V secret engine where validator signing keys are stored.
-- `--hashi-vault-key-prefix`: Key prefix(es) in the K/V secret engine under which validator signing keys are stored.
-- `--hashi-vault-parallelism`: How much requests to K/V secrets engine to do in parallel.
-
-Check [Hashi Vault guide](https://docs.stakewise.io/for-operators/operator-service/running-with-hashi-vault) for more details.
-
-##### Remote signer
-
-You may not want the operator service to have direct access to the validator keys. Validator keystores do not need to be present directly in the operator. The operator can query a remote signer to get signatures for validator deposit and exit messages.
-
-```./operator start-remote-signer ...```
-
-Remote signer options:
-
-- `--remote-signer-url`: The base URL of the remote signer, e.g. `http://signer:9000`
-
-Check [Remote signer guide](https://docs.stakewise.io/for-operators/operator-service/running-with-remote-signer) for more details.
-
-#### Relayer(API mode)
-
-The Operator API facilitates the initiation of validator registrations via API calls, proving particularly useful in cases where the operator independently oversees the creation and storage of validator keys. Within this framework, keystores are generated and preserved externally from the operator. Similarly, exit signatures are produced outside the operator. In essence, the operator acts as an intermediary for communication with the vault contract.
-
-```./operator start-relayer```
-
-Check [API mode guide](https://docs.stakewise.io/for-operators/operator-service/running-as-api-service) for more details.
-
-### Running Operator options
-
-#### Using binary
-
-You can start the Operator service using binary with the following command:
-
-```bash
-./operator start --vaults=0x000...,0x111... --consensus-endpoints=http://localhost:5052 --execution-endpoints=http://localhost:8545
-```
-
-#### Using docker
-
-For docker, you first need to mount the folder containing validator keystores and deposit data file generated
-into the docker container. You then need to also include the `--data-dir` flag alongside the `start` command as per the
-below:
-
-```bash
-docker run --restart on-failure:10 \
--u $(id -u):$(id -g) \
--v ~/.stakewise/:/data \
-europe-west4-docker.pkg.dev/stakewiselabs/public/v3-operator:v4.0.0 \
-src/main.py start \
---vaults=0x3320ad928c20187602a2b2c04eeaa813fa899468 \
---data-dir=/data \
---consensus-endpoints=http://localhost:5052 \
---execution-endpoints=http://localhost:8545
-```
-
-#### Using Source Files
-
-```bash
-PYTHONPATH=. poetry run python src/main.py start \
---vaults=0x000... \
---consensus-endpoints=http://localhost:5052 \
---execution-endpoints=http://localhost:8545
-```
-
-**Congratulations, you should now have Operator Service up and running and ready to trigger validator registrations
-within your Vault!**
-
-## Running execution and consensus nodes
-
-To install execution and consensus nodes run:
-
-```bash
-./operator node-install
-```
-
-To start execution, consensus and validator nodes run:
-
-```bash
-./operator node-start
-```
-
-To check execution and consensus nodes status run:
-
-```bash
-./operator node-status
-```
-
-## Extra commands
-
-Operator Service has many different commands that are not mandatory but might come in handy:
-
-- [Validators voluntary exit](#validators-voluntary-exit)
-- [Validators consolidation](#validators-consolidation)
-- [Update Vault state (Harvest Vault)](#update-vault-state-harvest-vault)
-- [Automated withdrawals (Reward splitter)](#automated-withdrawals-reward-splitter)
-- [Add validator keys to Vault](#add-validator-keys-to-vault)
-- [Recover validator keystores](#recover-validator-keystores)
-- [Self report to Rated Network](#self-report-to-rated-network)
-
-### Add validator keys to Vault
-
-You can always add more validator keys to your Vault. For that, you need to generate new validator keys
-as described in [Step 2. Create validator keys](#step-2-create-validator-keys).
-
-### Validators voluntary exit
-
-The validator exits are handled by oracles, but in case you want to force trigger exit your
-validators, you can run the following command:
-
-```bash
-./operator exit-validators
-```
-
-Follow the steps, confirming your consensus node endpoint, Vault address, and the validator indexes to exit.
-
-```text
-Enter the comma separated list of API endpoints for consensus nodes: https://example.com
-Enter your vault address: 0x3320ad928c20187602a2b2c04eeaa813fa899468
-Are you sure you want to exit 3 validators with indexes: 513571, 513572, 513861? [y/N]: y
-Validators 513571, 513572, 513861 exits successfully initiated
-```
-
-### Validators consolidation
-
-Converts 0x01 validators to compound validators (0x02) using the consolidate command.
-The wallet executing this command must be set as the Validators Manager in the vault settings.
-
-- Specify `--source-public-keys` and `--target-public-key` parameters to consolidate selected validators.
-
-```bash
-./operator consolidate --vault=0x000...  --source-public-keys=0x001,0x002 --target-public-key=0x003
-Enter comma separated list of API endpoints for execution nodes: : https://example.com
-Enter the comma separated list of API endpoints for consensus nodes: https://example.com
-Enter your vault address: 0x3320ad928c20187602a2b2c04eeaa813fa899468
-Consolidating 2 validators:
-    0x001 -> 0x003
-    0x002 -> 0x003
-Proceed consolidation? [Y/n]: y
-Fetched signatures for validator consolidation: Received 11 out of 11 approvals
-Submitting consolidate validators transaction
-Waiting for transaction 0x00000... confirmation
-Validators has been successfully consolidated
-```
-
-- More convenient way to consolidate multiple validators is to specify `--source-public-keys-file` parameter with path to a file containing validator public keys.
-
-```bash
-./operator consolidate --vault=0x000...  --source-public-keys-file=public_keys.txt --target-public-key=0x003
-...
-```
-
-- `--target-public-key` is a target validator public key to which the source validators will be consolidated. It must be a compounding validator. If you want to convert 0x01 validators to 0x02 compound validators, you can use the `consolidate` with same key in `--source-public-keys` and `--target-public-key` parameters.
-
-```bash
-./operator consolidate --vault=0x000...  --source-public-keys=0x001 --target-public-key=0x001
-...
-```
-
-### Update Vault state (Harvest Vault)
-
-Updating the _Vault state_ distributes the Vault fee to the Vault fee address and updates each staker's position. If an
-ERC-20 token was chosen during Vault creation, the Vault specific ERC-20 reprices based on the rewards/penalties since
-the previous update and the Vault fees are distributed in newly minted ERC-20 tokens.
-
-By default, each _Vault state_ gets updated whenever a user interacts with the Vault (deposit, withdraw, etc.), with a
-12 hours cooldown. Vault state can also be updated by the Vault Operator(s) by passing the `--harvest-vault` flag to the
-Operator Service `start` command. Harvest occurs every 12 hours and the gas fees are paid by the wallet linked to
-the Operator Service.
-
-Harvesting the Vault rewards simplifies the contract calls to the Vault contract and reduces the gas fees for stakers,
-for example, the Vault does not need to sync rewards before calling deposit when a user stakes.
-
-### Withdraw Vault queued assets
-
-Another operator task is to trigger partial ETH/GNO withdrawals from validators.
-
-Every 24 hours the operator checks the current exit queue.
-If the requested amount can be processed via partial withdrawals, it submits them through the execution layer.
-
-You can disable partial withdrawals using the `--disable-withdrawals` parameter. In this case, withdrawals will be processed by oracles that exit the entire validator, which may negatively impact the vault’s APR.
-
-The partial withdrawals interval can be adjusted via the `PARTIAL_WITHDRAWALS_INTERVAL` env variable, with every 24 hours being the default.
-
-### Automated withdrawals (Reward splitter)
-
-It is possible to periodically withdraw rewards for the vault’s fee shareholders. To enable this, set the wallet address connected to the operator as the `Fee Claimer` in the `Roles` tab under the vault’s Settings. Additionally, you must pass the `--claim-fee-splitter` flag when starting the Operator Service.
-
-Periodic withdrawal task relies on Reward Splitter contract. The task combines the following contract calls into a multicall:
-
-- Harvest vault rewards from Keeper
-- Withdraw Splitter rewards on behalf of each shareholder. Rewards withdrawn will go to exit queue.
-- Claim exited assets on behalf of each shareholder. Assets claimed will go directly to shareholder address.
-
-Notes:
-
-- To avoid unnecessary gas fees from the operator's wallet, withdrawals are processed only if their total amount exceeds a minimum threshold. This can be adjusted via the `REWARD_SPLITTER_MIN_ASSETS` environment variable. The value is specified in Wei.
-- The automated withdrawals interval can be adjusted via the `REWARD_SPLITTER_INTERVAL` env variable, with every 24 hours being the default.
-
-### Recover validator keystores
-
-You can recover validator keystores that are active.
-**Make sure there are no validators running with recovered validator keystores and 2 epochs have passed, otherwise you
-can get slashed. For security purposes, make sure to protect your mnemonic as it can be used to generate your validator
-keys.**
-
-```bash
-./operator recover
-```
-
-```text
-Enter the mnemonic for generating the validator keys: [Your Mnemonic Here]
-Enter your vault address: 0x3320ad928c20187602a2b2c04eeaa813fa899468
-Enter comma separated list of API endpoints for execution nodes: https://example.com
-Enter comma separated list of API endpoints for consensus nodes: https://example.com
-Enter the network name: goerli
-Found 24 validators, recovering...
-Generating keystores [####################################] 100%
-Keystores for vault {vault} successfully recovered to {keystores_dir}
-```
-
-### Max gas fee
-
-To mitigate excessive gas costs, operators can pass the `--max-fee-per-gas-wei` flag when starting Operator Service (or
-configure this variable via Environment Variables) to set the maximum base fee they are happy to pay for both validator
-registrations and Vault harvests (if Operator is started using the `--harvest-vault` flag).
-
-### Reduce Operator Service CPU load
-
-`--pool-size` can be passed as a flag with both start and create-keys commands. This flag defines the number of CPU
-cores that are used to both load keystores and create keystores. By default, Operator Service will use 100% of the CPU
-cores.
-Setting `--pool-size` to (number of CPU cores) / 2 is a safe way to ensure that Operator Service does not take up too
-much CPU load and impact node performance during the creation and loading of keystores.
-
-### Self report to Rated Network
-
-This command allows you to self-report your validator keys to the Rated Network, ensuring that your validator set is tracked and updated on the Rated Explorer.
-
-To use the `submit-rated-network` command, you will need to provide the following parameters:
-
-- `--data-dir`: Path where the vault data will be placed. Default is ~/.stakewise.
-- `--vaults`:  The comma separated list of your vault addresses.
-- `--network`: The network of your vault (e.g., mainnet, hoodi).
-- `--pool-tag`: The pool name listed on the Explorer (optional).
-- `--token`: OAuth token for authorization.
-
-Here's an example of how to use the command:
-
-```bash
-python src/main.py submit-rated-network --vaults <your-vault-addresses> --network <network-name> --pool-tag <pool-tag> --token <your-oauth-token> --data-dir <path-to-data-dir>
 ```
 
 ## V4 Upgrade Guide
@@ -713,8 +224,6 @@
 - `HOT_WALLET_FILE` → renamed to `WALLET_FILE`
 - `HOT_WALLET_PASSWORD_FILE` → renamed to `WALLET_PASSWORD_FILE`
 
-=======
->>>>>>> 672a3dff
 ## Contacts
 
 - Dmitri Tsumak - <dmitri@stakewise.io>
