--- conflicted
+++ resolved
@@ -12,11 +12,7 @@
 py-ecc = "==6.0.0"
 gql = {extras = ["aiohttp"], version = "==3.5.0"}
 multiproof = { git = "https://github.com/stakewise/multiproof.git", rev = "v0.1.8" }
-<<<<<<< HEAD
-sw-utils = {git = "https://github.com/stakewise/sw-utils.git", rev = "v0.9.2"}
-=======
 sw-utils = {git = "https://github.com/stakewise/sw-utils.git", rev = "v0.9.3"}
->>>>>>> 6ded8ee9
 staking-deposit = { git = "https://github.com/ethereum/staking-deposit-cli.git", rev = "v2.8.0" }
 pycryptodomex = "3.19.1"
 click = "==8.1.7"
