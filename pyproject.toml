--- conflicted
+++ resolved
@@ -9,13 +9,8 @@
 python-decouple = "==3.8"
 sentry-sdk = "==1.32.0"
 py-ecc = "==6.0.0"
-<<<<<<< HEAD
-multiproof = { git = "https://github.com/stakewise/multiproof.git", rev = "v0.1.6" }
+multiproof = { git = "https://github.com/stakewise/multiproof.git", rev = "v0.1.7" }
 sw-utils = { git = "https://github.com/stakewise/sw-utils.git", rev = "v0.6.3" }
-=======
-multiproof = { git = "https://github.com/stakewise/multiproof.git", rev = "v0.1.7" }
-sw-utils = { git = "https://github.com/stakewise/sw-utils.git", rev = "v0.6.1" }
->>>>>>> cf6ef9f3
 staking-deposit = { git = "https://github.com/ethereum/staking-deposit-cli.git", rev = "v2.4.0" }
 pycryptodomex = "3.19.1"
 milagro-bls-binding = "==1.9.0"
@@ -25,16 +20,11 @@
 prometheus-client = "==0.17.1"
 psycopg2 = "==2.9.9"
 pyyaml = "==6.0.1"
-<<<<<<< HEAD
-aiohttp = "==3.9.1"
-python-json-logger = "==2.0.7"
-=======
 aiohttp = "==3.9.3"
 python-json-logger = "==2.0.7"
 starlette = "==0.36.2"
 uvicorn = "==0.27.0"
 pydantic = "==2.5.3"
->>>>>>> cf6ef9f3
 
 [tool.poetry.group.dev.dependencies]
 pylint = "==3.0.1"
