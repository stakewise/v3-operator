--- conflicted
+++ resolved
@@ -288,11 +288,8 @@
 github_release() {
   owner_repo=$1
   version=$2
-<<<<<<< HEAD
+  test -z "$version" && version="v4.0.7"
   test -z "$version" && version="v4.1.0"
-=======
-  test -z "$version" && version="v4.0.7"
->>>>>>> 961b75d8
   giturl="https://github.com/${owner_repo}/releases/${version}"
   json=$(http_copy "$giturl" "Accept:application/json")
   test -z "$json" && return 1
