#!/bin/sh
# Scripts inspired from https://github.com/ava-labs/avalanche-cli

set -e

usage() {
  this=$1
  cat <<EOF
$this: download go binaries for stakewise/v3-operator

Usage: $this [-b] bindir [-d] [tag] [-c]
  -b sets bindir or installation directory, Defaults to ~/bin
  -d turns on debug logging
   [tag] is a tag from
   https://github.com/stakewise/v3-operator/releases
   If tag is missing, then the latest will be used.

EOF
  exit 2
}

parse_args() {
  #BINDIR is ./bin unless set be ENV
  # over-ridden by flag below

  BINDIR=${BINDIR:-~/bin}
  while getopts "b:ndh?x" arg; do
    case "$arg" in
      b) BINDIR="$OPTARG" ;;
      d) log_set_priority 10 ;;
      h | \?) usage "$0" ;;
      x) set -x ;;
    esac
  done
  shift $((OPTIND - 1))
  TAG=$1
}
# this function wraps all the destructive operations
# if a curl|bash cuts off the end of the script due to
# network, either nothing will happen or will syntax error
# out preventing half-done work
execute() {
  tmpdir=$(mktemp -d)
  log_debug "downloading files into ${tmpdir}"
  http_download "${tmpdir}/${TARBALL}" "${TARBALL_URL}"
  http_download "${tmpdir}/${CHECKSUM}" "${CHECKSUM_URL}"
  hash_sha256_verify "${tmpdir}/${TARBALL}" "${tmpdir}/${CHECKSUM}"
  rm -rf "${tmpdir}/${NAME}"
  (cd "${tmpdir}" && untar "${TARBALL}")
  test ! -d "${BINDIR}" && install -d "${BINDIR}"
  for binexe in $BINARIES; do
    if [ "$OS" = "windows" ]; then
      binexe="${binexe}.exe"
    fi
    install "${tmpdir}/${binexe}" "${BINDIR}/"
    log_info "installed ${BINDIR}/${binexe}"
  done
  rm -rf "${tmpdir}"
}
get_binaries() {
  case "$PLATFORM" in
    darwin/amd64) BINARIES="operator" ;;
    darwin/arm64) BINARIES="operator" ;;
    linux/amd64) BINARIES="operator" ;;
    linux/arm64) BINARIES="operator" ;;
    *)
      log_crit "platform $PLATFORM is not supported.  Make sure this script is up-to-date and file request at https://github.com/${PREFIX}/issues/new"
      exit 1
      ;;
  esac
}
tag_to_version() {
  if [ -z "${TAG}" ]; then
    log_info "checking GitHub for latest tag"
  else
    log_info "checking GitHub for tag '${TAG}'"
  fi
  REALTAG=$(github_release "$OWNER/$REPO" "${TAG}") && true
  if test -z "$REALTAG"; then
    log_crit "unable to find '${TAG}' - use 'latest' or see https://github.com/${PREFIX}/releases for details"
    exit 1
  fi
  # if version starts with 'v', remove it
  TAG="$REALTAG"
  VERSION=${TAG}
}
adjust_format() {
  # change format (tar.gz or zip) based on OS
  case ${OS} in
    windows) FORMAT=zip ;;
  esac
  true
}
adjust_os() {
  # adjust archive name based on OS
  true
}
adjust_arch() {
  if [ "$OS" = "darwin" ] && [ "$ARCH" = "arm64" ]; then
    ARCH="amd64"
  fi
  true
}

cat /dev/null <<EOF
------------------------------------------------------------------------
https://github.com/client9/shlib - portable posix shell functions
Public domain - http://unlicense.org
https://github.com/client9/shlib/blob/master/LICENSE.md
but credit (and pull requests) appreciated.
------------------------------------------------------------------------
EOF
is_command() {
  command -v "$1" >/dev/null
}
echoerr() {
  echo "$@" 1>&2
}
log_prefix() {
  echo "$0"
}
_logp=6
log_set_priority() {
  _logp="$1"
}
log_priority() {
  if test -z "$1"; then
    echo "$_logp"
    return
  fi
  [ "$1" -le "$_logp" ]
}
log_tag() {
  case $1 in
    0) echo "emerg" ;;
    1) echo "alert" ;;
    2) echo "crit" ;;
    3) echo "err" ;;
    4) echo "warning" ;;
    5) echo "notice" ;;
    6) echo "info" ;;
    7) echo "debug" ;;
    *) echo "$1" ;;
  esac
}
log_debug() {
  log_priority 7 || return 0
  echoerr "$(log_prefix)" "$(log_tag 7)" "$@"
}
log_info() {
  log_priority 6 || return 0
  echoerr "$(log_prefix)" "$(log_tag 6)" "$@"
}
log_err() {
  log_priority 3 || return 0
  echoerr "$(log_prefix)" "$(log_tag 3)" "$@"
}
log_crit() {
  log_priority 2 || return 0
  echoerr "$(log_prefix)" "$(log_tag 2)" "$@"
}
uname_os() {
  os=$(uname -s | tr '[:upper:]' '[:lower:]')
  case "$os" in
    msys*) os="windows" ;;
    mingw*) os="windows" ;;
    cygwin*) os="windows" ;;
    win*) os="windows" ;;
  esac
  echo "$os"
}
uname_arch() {
  arch=$(uname -m)
  case $arch in
    x86_64) arch="amd64" ;;
    x86) arch="386" ;;
    i686) arch="386" ;;
    i386) arch="386" ;;
    aarch64) arch="arm64" ;;
    armv5*) arch="armv5" ;;
    armv6*) arch="armv6" ;;
    armv7*) arch="armv7" ;;
  esac
  echo ${arch}
}
uname_os_check() {
  os=$(uname_os)
  case "$os" in
    darwin) return 0 ;;
    dragonfly) return 0 ;;
    freebsd) return 0 ;;
    linux) return 0 ;;
    android) return 0 ;;
    nacl) return 0 ;;
    netbsd) return 0 ;;
    openbsd) return 0 ;;
    plan9) return 0 ;;
    solaris) return 0 ;;
    windows) return 0 ;;
  esac
  log_crit "uname_os_check '$(uname -s)' got converted to '$os' which is not a GOOS value. Please file bug at https://github.com/client9/shlib"
  return 1
}
uname_arch_check() {
  arch=$(uname_arch)
  case "$arch" in
    386) return 0 ;;
    amd64) return 0 ;;
    arm64) return 0 ;;
    armv5) return 0 ;;
    armv6) return 0 ;;
    armv7) return 0 ;;
    ppc64) return 0 ;;
    ppc64le) return 0 ;;
    mips) return 0 ;;
    mipsle) return 0 ;;
    mips64) return 0 ;;
    mips64le) return 0 ;;
    s390x) return 0 ;;
    amd64p32) return 0 ;;
  esac
  log_crit "uname_arch_check '$(uname -m)' got converted to '$arch' which is not a GOARCH value.  Please file bug report at https://github.com/client9/shlib"
  return 1
}
untar() {
  tarball=$1
  case "${tarball}" in
    *.tar.gz | *.tgz) tar --no-same-owner --strip-components=1 -xzf "${tarball}" ;;
    *.tar) tar --no-same-owner -xf "${tarball}" ;;
    *.zip) unzip "${tarball}" ;;
    *)
      log_err "untar unknown archive format for ${tarball}"
      return 1
      ;;
  esac
}
http_download_curl() {
  local_file=$1
  source_url=$2
  header=$3
  if [ -z "$header" ]; then
    code=$(curl -w '%{http_code}' -sL -o "$local_file" "$source_url")
  else
    code=$(curl -w '%{http_code}' -sL -H "$header" -o "$local_file" "$source_url")
  fi
  if [ "$code" != "200" ]; then
    log_debug "http_download_curl received HTTP status $code"
    return 1
  fi
  return 0
}
http_download_wget() {
  local_file=$1
  source_url=$2
  header=$3
  if [ -z "$header" ]; then
    wget -q -O "$local_file" "$source_url"
  else
    wget -q --header "$header" -O "$local_file" "$source_url"
  fi
}
http_download() {
  log_debug "http_download $2"
  if is_command curl; then
    http_download_curl "$@"
    return
  elif is_command wget; then
    http_download_wget "$@"
    return
  fi
  log_crit "http_download unable to find wget or curl"
  return 1
}
http_copy() {
  tmp=$(mktemp)
  http_download "${tmp}" "$1" "$2" || return 1
  body=$(cat "$tmp")
  rm -f "${tmp}"
  echo "$body"
}
github_release() {
  owner_repo=$1
  version=$2
<<<<<<< HEAD
  test -z "$version" && version="v2.0.5.restaking"
=======
  test -z "$version" && version="v2.0.6"
>>>>>>> 51777efe
  giturl="https://github.com/${owner_repo}/releases/${version}"
  json=$(http_copy "$giturl" "Accept:application/json")
  test -z "$json" && return 1
  version=$(echo "$json" | tr -s '\n' ' ' | sed 's/.*"tag_name":"//' | sed 's/".*//')
  test -z "$version" && return 1
  echo "$version"
}
hash_sha256() {
  TARGET=${1:-/dev/stdin}
  if is_command gsha256sum; then
    hash=$(gsha256sum "$TARGET") || return 1
    echo "$hash" | cut -d ' ' -f 1
  elif is_command sha256sum; then
    hash=$(sha256sum "$TARGET") || return 1
    echo "$hash" | cut -d ' ' -f 1
  elif is_command shasum; then
    hash=$(shasum -a 256 "$TARGET" 2>/dev/null) || return 1
    echo "$hash" | cut -d ' ' -f 1
  elif is_command openssl; then
    hash=$(openssl -dst openssl dgst -sha256 "$TARGET") || return 1
    echo "$hash" | cut -d ' ' -f a
  else
    log_crit "hash_sha256 unable to find command to compute sha-256 hash"
    return 1
  fi
}
hash_sha256_verify() {
  TARGET=$1
  checksums=$2
  if [ -z "$checksums" ]; then
    log_err "hash_sha256_verify checksum file not specified in arg2"
    return 1
  fi
  BASENAME=${TARGET##*/}
  want=$(cat "${checksums}" 2>/dev/null | tr '\t' ' ' | cut -d ' ' -f 1)
  if [ -z "$want" ]; then
    log_err "hash_sha256_verify unable to find checksum for '${TARGET}' in '${checksums}'"
    return 1
  fi
  got=$(hash_sha256 "$TARGET")
  if [ "$want" != "$got" ]; then
    log_err "hash_sha256_verify checksum for '$TARGET' did not verify ${want} vs $got"
    return 1
  fi
}
cat /dev/null <<EOF
------------------------------------------------------------------------
End of functions from https://github.com/client9/shlib
------------------------------------------------------------------------
EOF

PROJECT_NAME=operator
OWNER=stakewise
REPO="v3-operator"
BINARY=operator
FORMAT=tar.gz
OS=$(uname_os)
ARCH=$(uname_arch)
PREFIX="$OWNER/$REPO"

# use in logging routines
log_prefix() {
	echo "$PREFIX"
}
PLATFORM="${OS}/${ARCH}"
GITHUB_DOWNLOAD=https://github.com/${OWNER}/${REPO}/releases/download

uname_os_check "$OS"
uname_arch_check "$ARCH"

parse_args "$@"

get_binaries

tag_to_version

adjust_format

adjust_os

adjust_arch

log_info "found version: ${VERSION} for ${OS}/${ARCH}"

NAME=${PROJECT_NAME}-${VERSION}-${OS}-${ARCH}
TARBALL=${NAME}.${FORMAT}
TARBALL_URL=${GITHUB_DOWNLOAD}/${TAG}/${TARBALL}
CHECKSUM=${PROJECT_NAME}-${VERSION}-${OS}-${ARCH}.sha256
CHECKSUM_URL=${GITHUB_DOWNLOAD}/${TAG}/${CHECKSUM}

execute

sed_in_place() {
  expr=$1
  file=$2
  if [ $(uname) = Darwin ]
  then
    sed -i "" "$expr" "$file"
  else
    sed -i "$expr" "$file"
  fi
}<|MERGE_RESOLUTION|>--- conflicted
+++ resolved
@@ -281,11 +281,7 @@
 github_release() {
   owner_repo=$1
   version=$2
-<<<<<<< HEAD
-  test -z "$version" && version="v2.0.5.restaking"
-=======
-  test -z "$version" && version="v2.0.6"
->>>>>>> 51777efe
+  test -z "$version" && version="v2.0.6.restaking"
   giturl="https://github.com/${owner_repo}/releases/${version}"
   json=$(http_copy "$giturl" "Accept:application/json")
   test -z "$json" && return 1
