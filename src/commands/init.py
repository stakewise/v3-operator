--- conflicted
+++ resolved
@@ -1,15 +1,10 @@
 from pathlib import Path
 
 import click
-<<<<<<< HEAD
-
-from src.common.language import LANGUAGES, create_new_mnemonic
-=======
 from eth_typing import ChecksumAddress
 
 from src.common.language import LANGUAGES, create_new_mnemonic
 from src.common.validators import validate_eth_address
->>>>>>> 672a3dff
 from src.config.config import OperatorConfig
 from src.config.networks import AVAILABLE_NETWORKS
 from src.config.settings import DEFAULT_NETWORK
@@ -37,6 +32,13 @@
     ),
 )
 @click.option(
+    '--vault',
+    prompt='Enter your vault address',
+    help='The vault address.',
+    type=str,
+    callback=validate_eth_address,
+)
+@click.option(
     '--network',
     default=DEFAULT_NETWORK,
     help='The network of your vault.',
@@ -50,26 +52,16 @@
 def init(
     language: str,
     no_verify: bool,
-<<<<<<< HEAD
-=======
     vault: ChecksumAddress,
->>>>>>> 672a3dff
     network: str,
     data_dir: str,
 ) -> None:
     config = OperatorConfig(
-<<<<<<< HEAD
-        data_dir=Path(data_dir),
-    )
-    if config.is_network_config_exists(network):
-        raise click.ClickException(f'Config directory {config.data_dir / network} already exists.')
-=======
         vault=vault,
         data_dir=Path(data_dir),
     )
     if config.config_path.is_file():
         raise click.ClickException(f'Config directory {config.vault_dir} already exists.')
->>>>>>> 672a3dff
 
     if not language:
         language = click.prompt(
