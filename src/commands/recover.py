import asyncio
import sys
from pathlib import Path

import click
from eth_typing import ChecksumAddress, HexStr
from eth_utils import add_0x_prefix
from sw_utils.consensus import EXITED_STATUSES, ValidatorStatus

from src.common.clients import consensus_client, execution_client, setup_clients
from src.common.contracts import VaultContract
from src.common.credentials import CredentialManager
from src.common.logging import LOG_LEVELS, setup_logging
from src.common.password import generate_password, get_or_create_password_file
from src.common.utils import greenify, log_verbose
from src.common.validators import validate_eth_address, validate_mnemonic
from src.config.config import OperatorConfig
from src.config.networks import AVAILABLE_NETWORKS
from src.config.settings import DEFAULT_NETWORK, settings


@click.command(help='Recover config data directory and keystores.')
@click.option(
    '--data-dir',
    default=str(Path.home() / '.stakewise'),
    envvar='DATA_DIR',
    help='Path where the keystores and config data will be placed. Default is ~/.stakewise.',
    type=click.Path(exists=False, file_okay=False, dir_okay=True),
)
@click.option(
    '--per-keystore-password',
    is_flag=True,
    default=False,
    help='Creates separate password file for each keystore.'
    ' Creates a single password file by default.',
)
@click.option(
    '--no-confirm',
    is_flag=True,
    default=False,
    help='Skips confirmation messages when provided.',
)
@click.option(
    '--mnemonic',
    help='The mnemonic for generating the validator keys.',
    prompt='Enter the mnemonic for generating the validator keys',
    type=str,
    hide_input=True,
    callback=validate_mnemonic,
)
@click.option(
    '--vault',
    prompt='Enter your vault address',
    help='Vault addresses',
    type=str,
    callback=validate_eth_address,
)
@click.option(
    '--execution-endpoints',
    type=str,
    envvar='EXECUTION_ENDPOINTS',
    prompt='Enter the comma separated list of API endpoints for execution nodes',
    help='Comma separated list of API endpoints for execution nodes.',
)
@click.option(
    '--consensus-endpoints',
    type=str,
    envvar='CONSENSUS_ENDPOINTS',
    prompt='Enter the comma separated list of API endpoints for consensus nodes',
    help='Comma separated list of API endpoints for consensus nodes.',
)
@click.option(
    '--network',
    default=DEFAULT_NETWORK,
    help='The network of your vault.',
    prompt='Enter the network name',
    type=click.Choice(
        AVAILABLE_NETWORKS,
        case_sensitive=False,
    ),
)
@click.option(
    '--log-level',
    type=click.Choice(
        LOG_LEVELS,
        case_sensitive=False,
    ),
    default='INFO',
    envvar='LOG_LEVEL',
    help='The log level.',
)
# pylint: disable-next=too-many-arguments
def recover(
    data_dir: str,
    vault: ChecksumAddress,
    network: str,
    mnemonic: str,
    consensus_endpoints: str,
    execution_endpoints: str,
    per_keystore_password: bool,
    no_confirm: bool,
    log_level: str,
) -> None:
    # pylint: disable=duplicate-code
    operator_config = OperatorConfig(
<<<<<<< HEAD
        Path(data_dir),
    )
    if operator_config.is_network_config_exists(network):
        raise click.ClickException(
            f'Config directory {operator_config.data_dir / network} already exists.'
        )
=======
        vault,
        Path(data_dir),
    )
    if operator_config.config_path.is_file():
        raise click.ClickException(f'Config directory {operator_config.vault_dir} already exists.')
>>>>>>> 672a3dff

    settings.set(
        execution_endpoints=execution_endpoints,
        consensus_endpoints=consensus_endpoints,
        vaults=[vault],
        network=network,
<<<<<<< HEAD
        data_dir=operator_config.data_dir,
=======
        vault_dir=operator_config.vault_dir,
>>>>>>> 672a3dff
        log_level=log_level,
    )

    try:
        asyncio.run(
            main(
                mnemonic=mnemonic,
                per_keystore_password=per_keystore_password,
                no_confirm=no_confirm,
                operator_config=operator_config,
            )
        )
    except Exception as e:
        log_verbose(e)
        sys.exit(1)


async def main(
    mnemonic: str,
    per_keystore_password: bool,
    no_confirm: bool,
    operator_config: OperatorConfig,
) -> None:
    setup_logging()
    await setup_clients()

<<<<<<< HEAD
    validators: dict[HexStr, ValidatorStatus | None] = {}
    for vault in settings.vaults:
        vault_validators = await _fetch_registered_validators(vault)
        validators.update(vault_validators)
=======
    validators: dict[HexStr, ValidatorStatus | None] = await _fetch_registered_validators(
        settings.vault
    )
>>>>>>> 672a3dff

    if not validators:
        raise click.ClickException('No registered validators')

    total_validators = len(validators)
    if no_confirm:
        click.secho(
            f'Vault has {total_validators} registered validator(s), '
            f'recovering active keystores from provided mnemonic...',
        )
    else:
        click.confirm(
            f'Vault has {total_validators} registered validator(s), '
            f'recover active keystores from provided mnemonic?',
            default=True,
            abort=True,
        )

    keystores_dir = operator_config.keystores_dir
    if keystores_dir.exists():
        if no_confirm:
            click.secho(f'Removing existing {keystores_dir} keystores directory...')
        else:
            click.confirm(
                f'Remove existing {keystores_dir} keystores directory?',
                default=True,
                abort=True,
            )
        for file in keystores_dir.iterdir():
            file.unlink()
    else:
        keystores_dir.mkdir(parents=True)

    mnemonic_next_index = await _generate_keystores(
        mnemonic=mnemonic,
        keystores_dir=keystores_dir,
        password_file=operator_config.keystores_password_file,
        validator_statuses=validators,
        per_keystore_password=per_keystore_password,
    )

    operator_config.save(settings.network, mnemonic, mnemonic_next_index)
    click.secho(
        f'Successfully recovered {greenify(mnemonic_next_index)} '
        f'keystores for vaults {greenify(', '.join(settings.vaults))}',
    )


async def _fetch_registered_validators(
    vault: ChecksumAddress,
) -> dict[HexStr, ValidatorStatus | None]:
    """Fetch registered validators."""
    click.secho(f'Fetching registered validators for vault {vault}...', bold=True)
    current_block = await execution_client.eth.get_block_number()
    vault_contract = VaultContract(vault)
    public_keys = await vault_contract.get_registered_validators_public_keys(
        from_block=settings.network_config.KEEPER_GENESIS_BLOCK,
        to_block=current_block,
    )
    click.secho(f'Fetched {len(public_keys)} registered validators', bold=True)

    click.secho('Fetching validators statuses...', bold=True)
    validator_statuses: dict[HexStr, ValidatorStatus | None] = {
        public_key: None for public_key in public_keys
    }
    for i in range(0, len(public_keys), settings.validators_fetch_chunk_size):
        validators = await consensus_client.get_validators_by_ids(
            public_keys[i : i + settings.validators_fetch_chunk_size]
        )
        for beacon_validator in validators['data']:
            public_key = add_0x_prefix(beacon_validator['validator']['pubkey'])
            validator_statuses[public_key] = ValidatorStatus(beacon_validator['status'])
    click.secho('Fetched statuses for registered validators', bold=True)

    return validator_statuses


async def _generate_keystores(
    mnemonic: str,
    keystores_dir: Path,
    password_file: Path,
    validator_statuses: dict[HexStr, ValidatorStatus | None],
    per_keystore_password: bool,
) -> int:
    index = 0
    failed_attempts = 0

    validators_count = len(validator_statuses)
    # stop once failed 1000 times
    while failed_attempts != 1000:
        # generate credential
        credential = CredentialManager.generate_credential(
            network=settings.network,
            mnemonic=mnemonic,
            index=index,
        )
        public_key = add_0x_prefix(credential.public_key)
        # increase index for next iteration
        index += 1

        # check whether public key is registered
        if public_key not in validator_statuses:
            failed_attempts += 1
            continue

        # get validator status
        validator_status = validator_statuses.pop(public_key)
        validators_count -= 1

        # update progress, reset failed attempts
        failed_attempts = 0

        # skip if validator is already exited
        if validator_status in EXITED_STATUSES:
            continue

        # generate password and save keystore
        password = (
            generate_password()
            if per_keystore_password
            else get_or_create_password_file(password_file)
        )
        credential.save_signing_keystore(password, str(keystores_dir), per_keystore_password)
        click.secho(
            f'Keystore for validator {greenify(public_key)} successfully '
            f'recovered from mnemonic index {greenify(index - 1)}',
        )

    return index - failed_attempts<|MERGE_RESOLUTION|>--- conflicted
+++ resolved
@@ -51,7 +51,7 @@
 @click.option(
     '--vault',
     prompt='Enter your vault address',
-    help='Vault addresses',
+    help='Vault address',
     type=str,
     callback=validate_eth_address,
 )
@@ -103,31 +103,18 @@
 ) -> None:
     # pylint: disable=duplicate-code
     operator_config = OperatorConfig(
-<<<<<<< HEAD
-        Path(data_dir),
-    )
-    if operator_config.is_network_config_exists(network):
-        raise click.ClickException(
-            f'Config directory {operator_config.data_dir / network} already exists.'
-        )
-=======
         vault,
         Path(data_dir),
     )
     if operator_config.config_path.is_file():
         raise click.ClickException(f'Config directory {operator_config.vault_dir} already exists.')
->>>>>>> 672a3dff
 
     settings.set(
         execution_endpoints=execution_endpoints,
         consensus_endpoints=consensus_endpoints,
-        vaults=[vault],
+        vault=vault,
         network=network,
-<<<<<<< HEAD
-        data_dir=operator_config.data_dir,
-=======
         vault_dir=operator_config.vault_dir,
->>>>>>> 672a3dff
         log_level=log_level,
     )
 
@@ -154,16 +141,9 @@
     setup_logging()
     await setup_clients()
 
-<<<<<<< HEAD
-    validators: dict[HexStr, ValidatorStatus | None] = {}
-    for vault in settings.vaults:
-        vault_validators = await _fetch_registered_validators(vault)
-        validators.update(vault_validators)
-=======
     validators: dict[HexStr, ValidatorStatus | None] = await _fetch_registered_validators(
         settings.vault
     )
->>>>>>> 672a3dff
 
     if not validators:
         raise click.ClickException('No registered validators')
@@ -208,7 +188,7 @@
     operator_config.save(settings.network, mnemonic, mnemonic_next_index)
     click.secho(
         f'Successfully recovered {greenify(mnemonic_next_index)} '
-        f'keystores for vaults {greenify(', '.join(settings.vaults))}',
+        f'keystores for vault {greenify(settings.vault)}',
     )
 
 
