import asyncio
import sys
from pathlib import Path

import click
from eth_typing import BlockNumber, ChecksumAddress, HexStr
from eth_utils import add_0x_prefix
from sw_utils.consensus import EXITED_STATUSES, ValidatorStatus

from src.common.clients import consensus_client, execution_client, setup_clients
from src.common.contracts import VaultContract, v2_pool_contract
from src.common.credentials import CredentialManager
from src.common.execution import SECONDS_PER_MONTH
from src.common.logging import LOG_LEVELS, setup_logging
from src.common.password import generate_password, get_or_create_password_file
from src.common.typings import ValidatorType
from src.common.utils import greenify, log_verbose
from src.common.validators import validate_eth_addresses, validate_mnemonic
from src.config.config import OperatorConfig
from src.config.networks import AVAILABLE_NETWORKS
from src.config.settings import DEFAULT_NETWORK, settings


@click.command(help='Recover config data directory and keystores.')
@click.option(
    '--data-dir',
    default=str(Path.home() / '.stakewise'),
    envvar='DATA_DIR',
    help='Path where the config data will be placed. Default is ~/.stakewise.',
    type=click.Path(exists=False, file_okay=False, dir_okay=True),
)
@click.option(
    '--per-keystore-password',
    is_flag=True,
    default=False,
    help='Creates separate password file for each keystore.',
)
@click.option(
    '--no-confirm',
    is_flag=True,
    default=False,
    help='Skips confirmation messages when provided.',
)
@click.option(
    '--mnemonic',
    help='The mnemonic for generating the validator keys.',
    prompt='Enter the mnemonic for generating the validator keys',
    type=str,
    hide_input=True,
    callback=validate_mnemonic,
)
@click.option(
    '--vaults',
    prompt='Enter comma separated list of your vault addresses',
    help='Vault addresses',
    type=str,
    callback=validate_eth_addresses,
)
@click.option(
    '--execution-endpoints',
    type=str,
    envvar='EXECUTION_ENDPOINTS',
    prompt='Enter comma separated list of API endpoints for execution nodes',
    help='Comma separated list of API endpoints for execution nodes.',
)
@click.option(
    '--consensus-endpoints',
    type=str,
    envvar='CONSENSUS_ENDPOINTS',
    prompt='Enter comma separated list of API endpoints for consensus nodes',
    help='Comma separated list of API endpoints for consensus nodes.',
)
@click.option(
    '--network',
    default=DEFAULT_NETWORK,
    help='The network of your vault.',
    prompt='Enter the network name',
    type=click.Choice(
        AVAILABLE_NETWORKS,
        case_sensitive=False,
    ),
)
@click.option(
    '--log-level',
    type=click.Choice(
        LOG_LEVELS,
        case_sensitive=False,
    ),
    default='INFO',
    envvar='LOG_LEVEL',
    help='The log level.',
)
# pylint: disable-next=too-many-arguments
def recover(
    data_dir: str,
    vaults: list[ChecksumAddress],
    network: str,
    mnemonic: str,
    consensus_endpoints: str,
    execution_endpoints: str,
    per_keystore_password: bool,
    no_confirm: bool,
    log_level: str,
) -> None:
    # pylint: disable=duplicate-code
    config = OperatorConfig(
        Path(data_dir),
    )
    if not config.config_dir.exists():
        # create vault dir if it does not exist
        config.config_dir.mkdir(parents=True)
        click.secho(f'Vault directory {config.config_dir} created.', bold=True, fg='green')

    keystores_dir = config.config_dir / 'keystores'
    password_file = keystores_dir / 'password.txt'

    settings.set(
        execution_endpoints=execution_endpoints,
        consensus_endpoints=consensus_endpoints,
        vaults=vaults,
        network=network,
        config_dir=config.config_dir,
        log_level=log_level,
    )

    try:
        asyncio.run(
            main(
                mnemonic=mnemonic,
                keystores_dir=keystores_dir,
                password_file=password_file,
                per_keystore_password=per_keystore_password,
                no_confirm=no_confirm,
                config=config,
            )
        )
    except Exception as e:
        log_verbose(e)
        sys.exit(1)


# pylint: disable-next=too-many-arguments
async def main(
    mnemonic: str,
    keystores_dir: Path,
    password_file: Path,
    per_keystore_password: bool,
    no_confirm: bool,
    config: OperatorConfig,
) -> None:
    setup_logging()
    await setup_clients()

    validators: dict[HexStr, ValidatorStatus | None] = {}
    for vault in settings.vaults:
        vault_validators = await _fetch_registered_validators(vault)
        validators = validators | vault_validators

    if not validators:
        raise click.ClickException('No registered validators')

    total_validators = len(validators)
    if no_confirm:
        click.secho(
            f'Vault has {total_validators} registered validator(s), '
            f'recovering active keystores from provided mnemonic...',
        )
    else:
        click.confirm(
            f'Vault has {total_validators} registered validator(s), '
            f'recover active keystores from provided mnemonic?',
            default=True,
            abort=True,
        )

    if keystores_dir.exists():
        if no_confirm:
            click.secho(f'Removing existing {keystores_dir} keystores directory...')
        else:
            click.confirm(
                f'Remove existing {keystores_dir} keystores directory?',
                default=True,
                abort=True,
            )
        for file in keystores_dir.glob('*'):
            file.unlink()
    else:
        keystores_dir.mkdir(parents=True)

    mnemonic_next_index = await _generate_keystores(
        mnemonic=mnemonic,
        keystores_dir=keystores_dir,
        password_file=password_file,
        validator_statuses=validators,
        per_keystore_password=per_keystore_password,
    )

    config.save(settings.network, mnemonic, mnemonic_next_index)
    click.secho(
        f'Successfully recovered {greenify(mnemonic_next_index)} '
        f'keystores for vaults {greenify(settings.vaults)}',
    )


# pylint: disable-next=too-many-locals
<<<<<<< HEAD
async def _fetch_registered_validators() -> (
    dict[HexStr, ValidatorStatus | None]
):  # todo: use common.consensus?
=======
async def _fetch_registered_validators(
    vault: ChecksumAddress,
) -> dict[HexStr, ValidatorStatus | None]:
>>>>>>> 3d8eb829
    """Fetch registered validators."""
    click.secho(f'Fetching registered validators for vault {vault}...', bold=True)
    current_block = await execution_client.eth.get_block_number()
    vault_contract = VaultContract(vault)
    public_keys = await vault_contract.get_registered_validators_public_keys(
        from_block=settings.network_config.KEEPER_GENESIS_BLOCK,
        to_block=current_block,
    )

    if (
        settings.network_config.IS_SUPPORT_V2_MIGRATION
        and vault == settings.network_config.GENESIS_VAULT_CONTRACT_ADDRESS
    ):
        # fetch registered validators from v2 pool contract
        # new validators won't be registered after upgrade to the v3,
        # no need to check up to the latest block
        blocks_per_month = int(SECONDS_PER_MONTH // settings.network_config.SECONDS_PER_BLOCK)
        to_block = BlockNumber(
            min(
                settings.network_config.KEEPER_GENESIS_BLOCK + blocks_per_month,
                current_block,
            )
        )
        public_keys.extend(
            await v2_pool_contract.get_registered_validators_public_keys(
                from_block=settings.network_config.V2_POOL_GENESIS_BLOCK, to_block=to_block
            )
        )
    click.secho(f'Fetched {len(public_keys)} registered validators', bold=True)

    click.secho('Fetching validators statuses...', bold=True)
    validator_statuses: dict[HexStr, ValidatorStatus | None] = {
        public_key: None for public_key in public_keys
    }
    for i in range(0, len(public_keys), settings.validators_fetch_chunk_size):
        validators = await consensus_client.get_validators_by_ids(
            public_keys[i : i + settings.validators_fetch_chunk_size]
        )
        for beacon_validator in validators['data']:
            public_key = add_0x_prefix(beacon_validator['validator']['pubkey'])
            validator_statuses[public_key] = ValidatorStatus(beacon_validator['status'])
    click.secho('Fetched statuses for registered validators', bold=True)

    return validator_statuses


# pylint: disable-next=too-many-arguments,too-many-locals
async def _generate_keystores(
    mnemonic: str,
    keystores_dir: Path,
    password_file: Path,
    validator_statuses: dict[HexStr, ValidatorStatus | None],
    per_keystore_password: bool,
) -> int:
    index = 0
    failed_attempts = 0

    validators_count = len(validator_statuses)
    # stop once failed 1000 times
    while failed_attempts != 1000:
        # generate credential
        credential = CredentialManager.generate_credential(
            network=settings.network,
            mnemonic=mnemonic,
            index=index,
            validator_type=ValidatorType.ONE,  # todo
        )
        public_key = add_0x_prefix(credential.public_key)
        # increase index for next iteration
        index += 1

        # check whether public key is registered
        if public_key not in validator_statuses:
            failed_attempts += 1
            continue

        # get validator status
        validator_status = validator_statuses.pop(public_key)
        validators_count -= 1

        # update progress, reset failed attempts
        failed_attempts = 0

        # skip if validator is already exited
        if validator_status in EXITED_STATUSES:
            continue

        # generate password and save keystore
        password = (
            generate_password()
            if per_keystore_password
            else get_or_create_password_file(password_file)
        )
        credential.save_signing_keystore(password, str(keystores_dir), per_keystore_password)
        click.secho(
            f'Keystore for validator {greenify(public_key)} successfully '
            f'recovered from mnemonic index {greenify(index - 1)}',
        )

    return index - failed_attempts<|MERGE_RESOLUTION|>--- conflicted
+++ resolved
@@ -203,15 +203,10 @@
 
 
 # pylint: disable-next=too-many-locals
-<<<<<<< HEAD
-async def _fetch_registered_validators() -> (
-    dict[HexStr, ValidatorStatus | None]
-):  # todo: use common.consensus?
-=======
 async def _fetch_registered_validators(
     vault: ChecksumAddress,
 ) -> dict[HexStr, ValidatorStatus | None]:
->>>>>>> 3d8eb829
+    # todo: use common.consensus?
     """Fetch registered validators."""
     click.secho(f'Fetching registered validators for vault {vault}...', bold=True)
     current_block = await execution_client.eth.get_block_number()
