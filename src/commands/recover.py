import asyncio
import sys
from pathlib import Path

import click
<<<<<<< HEAD
from eth_typing import BlockNumber, ChecksumAddress, HexStr
=======
from eth_typing import HexAddress, HexStr
>>>>>>> 434e5fa8
from eth_utils import add_0x_prefix
from sw_utils.consensus import EXITED_STATUSES, ValidatorStatus

from src.common.clients import consensus_client, execution_client, setup_clients
<<<<<<< HEAD
from src.common.contracts import VaultContract, v2_pool_contract
=======
from src.common.contracts import vault_contract
>>>>>>> 434e5fa8
from src.common.credentials import CredentialManager
from src.common.logging import LOG_LEVELS, setup_logging
from src.common.password import generate_password, get_or_create_password_file
from src.common.utils import greenify, log_verbose
from src.common.validators import validate_eth_address, validate_mnemonic
from src.config.config import OperatorConfig
from src.config.networks import AVAILABLE_NETWORKS
from src.config.settings import DEFAULT_NETWORK, SECONDS_PER_MONTH, settings


@click.command(help='Recover config data directory and keystores.')
@click.option(
    '--data-dir',
    default=str(Path.home() / '.stakewise'),
    envvar='DATA_DIR',
    help='Path where the keystores and config data will be placed. Default is ~/.stakewise.',
    type=click.Path(exists=False, file_okay=False, dir_okay=True),
)
@click.option(
    '--per-keystore-password',
    is_flag=True,
    default=False,
    help='Creates separate password file for each keystore.',
)
@click.option(
    '--no-confirm',
    is_flag=True,
    default=False,
    help='Skips confirmation messages when provided.',
)
@click.option(
    '--mnemonic',
    help='The mnemonic for generating the validator keys.',
    prompt='Enter the mnemonic for generating the validator keys',
    type=str,
    hide_input=True,
    callback=validate_mnemonic,
)
@click.option(
    '--vault',
    prompt='Enter your vault address',
    help='Vault addresses',
    type=str,
    callback=validate_eth_address,
)
@click.option(
    '--execution-endpoints',
    type=str,
    envvar='EXECUTION_ENDPOINTS',
    prompt='Enter comma separated list of API endpoints for execution nodes',
    help='Comma separated list of API endpoints for execution nodes.',
)
@click.option(
    '--consensus-endpoints',
    type=str,
    envvar='CONSENSUS_ENDPOINTS',
    prompt='Enter comma separated list of API endpoints for consensus nodes',
    help='Comma separated list of API endpoints for consensus nodes.',
)
@click.option(
    '--network',
    default=DEFAULT_NETWORK,
    help='The network of your vault.',
    prompt='Enter the network name',
    type=click.Choice(
        AVAILABLE_NETWORKS,
        case_sensitive=False,
    ),
)
@click.option(
    '--log-level',
    type=click.Choice(
        LOG_LEVELS,
        case_sensitive=False,
    ),
    default='INFO',
    envvar='LOG_LEVEL',
    help='The log level.',
)
# pylint: disable-next=too-many-arguments
def recover(
    data_dir: str,
    vault: ChecksumAddress,
    network: str,
    mnemonic: str,
    consensus_endpoints: str,
    execution_endpoints: str,
    per_keystore_password: bool,
    no_confirm: bool,
    log_level: str,
) -> None:
    # pylint: disable=duplicate-code
    operator_config = OperatorConfig(
        Path(data_dir),
    )
    if operator_config.is_network_config_exists(network):
        raise click.ClickException(
            f'Config directory {operator_config.data_dir / network} already exists.'
        )

    settings.set(
        execution_endpoints=execution_endpoints,
        consensus_endpoints=consensus_endpoints,
        vaults=[vault],
        network=network,
        data_dir=operator_config.data_dir,
        log_level=log_level,
    )

    try:
        asyncio.run(
            main(
                mnemonic=mnemonic,
                per_keystore_password=per_keystore_password,
                no_confirm=no_confirm,
                operator_config=operator_config,
                network=network,
            )
        )
    except Exception as e:
        log_verbose(e)
        sys.exit(1)


# pylint: disable-next=too-many-arguments
async def main(
    mnemonic: str,
    per_keystore_password: bool,
    no_confirm: bool,
    operator_config: OperatorConfig,
    network: str,
) -> None:
    setup_logging()
    await setup_clients()

    validators: dict[HexStr, ValidatorStatus | None] = {}
    for vault in settings.vaults:
        vault_validators = await _fetch_registered_validators(vault)
        validators.update(vault_validators)

    if not validators:
        raise click.ClickException('No registered validators')

    total_validators = len(validators)
    if no_confirm:
        click.secho(
            f'Vault has {total_validators} registered validator(s), '
            f'recovering active keystores from provided mnemonic...',
        )
    else:
        click.confirm(
            f'Vault has {total_validators} registered validator(s), '
            f'recover active keystores from provided mnemonic?',
            default=True,
            abort=True,
        )

    keystores_dir = operator_config.data_dir / network / 'keystores'
    password_file = keystores_dir / 'password.txt'
    if keystores_dir.exists():
        if no_confirm:
            click.secho(f'Removing existing {keystores_dir} keystores directory...')
        else:
            click.confirm(
                f'Remove existing {keystores_dir} keystores directory?',
                default=True,
                abort=True,
            )
        for file in keystores_dir.glob('*'):
            file.unlink()
    else:
        keystores_dir.mkdir(parents=True)

    mnemonic_next_index = await _generate_keystores(
        mnemonic=mnemonic,
        keystores_dir=keystores_dir,
        password_file=password_file,
        validator_statuses=validators,
        per_keystore_password=per_keystore_password,
    )

    operator_config.save(settings.network, mnemonic, mnemonic_next_index)
    click.secho(
        f'Successfully recovered {greenify(mnemonic_next_index)} '
        f'keystores for vaults {greenify(', '.join(settings.vaults))}',
    )


# pylint: disable-next=too-many-locals
async def _fetch_registered_validators(
    vault: ChecksumAddress,
) -> dict[HexStr, ValidatorStatus | None]:
    """Fetch registered validators."""
    click.secho(f'Fetching registered validators for vault {vault}...', bold=True)
    current_block = await execution_client.eth.get_block_number()
    vault_contract = VaultContract(vault)
    public_keys = await vault_contract.get_registered_validators_public_keys(
        from_block=settings.network_config.KEEPER_GENESIS_BLOCK,
        to_block=current_block,
    )
<<<<<<< HEAD

    if (
        settings.network_config.IS_SUPPORT_V2_MIGRATION
        and vault == settings.network_config.GENESIS_VAULT_CONTRACT_ADDRESS
    ):
        # fetch registered validators from v2 pool contract
        # new validators won't be registered after upgrade to the v3,
        # no need to check up to the latest block
        blocks_per_month = int(SECONDS_PER_MONTH // settings.network_config.SECONDS_PER_BLOCK)
        to_block = BlockNumber(
            min(
                settings.network_config.KEEPER_GENESIS_BLOCK + blocks_per_month,
                current_block,
            )
        )
        public_keys.extend(
            await v2_pool_contract.get_registered_validators_public_keys(
                from_block=settings.network_config.V2_POOL_GENESIS_BLOCK, to_block=to_block
            )
        )
=======
>>>>>>> 434e5fa8
    click.secho(f'Fetched {len(public_keys)} registered validators', bold=True)

    click.secho('Fetching validators statuses...', bold=True)
    validator_statuses: dict[HexStr, ValidatorStatus | None] = {
        public_key: None for public_key in public_keys
    }
    for i in range(0, len(public_keys), settings.validators_fetch_chunk_size):
        validators = await consensus_client.get_validators_by_ids(
            public_keys[i : i + settings.validators_fetch_chunk_size]
        )
        for beacon_validator in validators['data']:
            public_key = add_0x_prefix(beacon_validator['validator']['pubkey'])
            validator_statuses[public_key] = ValidatorStatus(beacon_validator['status'])
    click.secho('Fetched statuses for registered validators', bold=True)

    return validator_statuses


# pylint: disable-next=too-many-arguments,too-many-locals
async def _generate_keystores(
    mnemonic: str,
    keystores_dir: Path,
    password_file: Path,
    validator_statuses: dict[HexStr, ValidatorStatus | None],
    per_keystore_password: bool,
) -> int:
    index = 0
    failed_attempts = 0

    validators_count = len(validator_statuses)
    # stop once failed 1000 times
    while failed_attempts != 1000:
        # generate credential
        credential = CredentialManager.generate_credential(
            network=settings.network,
            mnemonic=mnemonic,
            index=index,
        )
        public_key = add_0x_prefix(credential.public_key)
        # increase index for next iteration
        index += 1

        # check whether public key is registered
        if public_key not in validator_statuses:
            failed_attempts += 1
            continue

        # get validator status
        validator_status = validator_statuses.pop(public_key)
        validators_count -= 1

        # update progress, reset failed attempts
        failed_attempts = 0

        # skip if validator is already exited
        if validator_status in EXITED_STATUSES:
            continue

        # generate password and save keystore
        password = (
            generate_password()
            if per_keystore_password
            else get_or_create_password_file(password_file)
        )
        credential.save_signing_keystore(password, str(keystores_dir), per_keystore_password)
        click.secho(
            f'Keystore for validator {greenify(public_key)} successfully '
            f'recovered from mnemonic index {greenify(index - 1)}',
        )

    return index - failed_attempts<|MERGE_RESOLUTION|>--- conflicted
+++ resolved
@@ -3,20 +3,12 @@
 from pathlib import Path
 
 import click
-<<<<<<< HEAD
-from eth_typing import BlockNumber, ChecksumAddress, HexStr
-=======
-from eth_typing import HexAddress, HexStr
->>>>>>> 434e5fa8
+from eth_typing import ChecksumAddress, HexStr
 from eth_utils import add_0x_prefix
 from sw_utils.consensus import EXITED_STATUSES, ValidatorStatus
 
 from src.common.clients import consensus_client, execution_client, setup_clients
-<<<<<<< HEAD
-from src.common.contracts import VaultContract, v2_pool_contract
-=======
-from src.common.contracts import vault_contract
->>>>>>> 434e5fa8
+from src.common.contracts import VaultContract
 from src.common.credentials import CredentialManager
 from src.common.logging import LOG_LEVELS, setup_logging
 from src.common.password import generate_password, get_or_create_password_file
@@ -24,7 +16,7 @@
 from src.common.validators import validate_eth_address, validate_mnemonic
 from src.config.config import OperatorConfig
 from src.config.networks import AVAILABLE_NETWORKS
-from src.config.settings import DEFAULT_NETWORK, SECONDS_PER_MONTH, settings
+from src.config.settings import DEFAULT_NETWORK, settings
 
 
 @click.command(help='Recover config data directory and keystores.')
@@ -217,29 +209,6 @@
         from_block=settings.network_config.KEEPER_GENESIS_BLOCK,
         to_block=current_block,
     )
-<<<<<<< HEAD
-
-    if (
-        settings.network_config.IS_SUPPORT_V2_MIGRATION
-        and vault == settings.network_config.GENESIS_VAULT_CONTRACT_ADDRESS
-    ):
-        # fetch registered validators from v2 pool contract
-        # new validators won't be registered after upgrade to the v3,
-        # no need to check up to the latest block
-        blocks_per_month = int(SECONDS_PER_MONTH // settings.network_config.SECONDS_PER_BLOCK)
-        to_block = BlockNumber(
-            min(
-                settings.network_config.KEEPER_GENESIS_BLOCK + blocks_per_month,
-                current_block,
-            )
-        )
-        public_keys.extend(
-            await v2_pool_contract.get_registered_validators_public_keys(
-                from_block=settings.network_config.V2_POOL_GENESIS_BLOCK, to_block=to_block
-            )
-        )
-=======
->>>>>>> 434e5fa8
     click.secho(f'Fetched {len(public_keys)} registered validators', bold=True)
 
     click.secho('Fetching validators statuses...', bold=True)
