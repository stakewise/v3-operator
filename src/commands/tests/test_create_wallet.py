import json
from pathlib import Path

import pytest
from click.testing import CliRunner
from eth_account import Account
<<<<<<< HEAD
=======
from eth_typing import ChecksumAddress
>>>>>>> 672a3dff

from src.commands.create_wallet import create_wallet


class TestCreateWallet:
    @pytest.mark.usefixtures('_init_config')
    def test_basic(
        self,
        test_mnemonic: str,
        vault_address: ChecksumAddress,
        data_dir: Path,
<<<<<<< HEAD
        config_dir: Path,
=======
        vault_dir: Path,
>>>>>>> 672a3dff
        runner: CliRunner,
    ):
        Account.enable_unaudited_hdwallet_features()
        account = Account().from_mnemonic(mnemonic=test_mnemonic)
        result = runner.invoke(
            create_wallet,
            [
                '--mnemonic',
                f'"{test_mnemonic}"',
<<<<<<< HEAD
=======
                '--vault',
                str(vault_address),
>>>>>>> 672a3dff
                '--data-dir',
                str(data_dir),
            ],
        )
        assert result.exit_code == 0
        filename = 'wallet.json'
        output = 'Done. The wallet and password saved to'
        assert output.strip() in result.output.strip()
        with open(f'{config_dir}/wallet/{filename}', encoding='utf-8') as f:
            data = json.load(f)
            assert data.get('address').lower() == account.address.lower()[2:]
        with open(f'{config_dir}/wallet/password.txt', encoding='utf-8') as f:
            assert len(f.readline()) == 20<|MERGE_RESOLUTION|>--- conflicted
+++ resolved
@@ -4,10 +4,7 @@
 import pytest
 from click.testing import CliRunner
 from eth_account import Account
-<<<<<<< HEAD
-=======
 from eth_typing import ChecksumAddress
->>>>>>> 672a3dff
 
 from src.commands.create_wallet import create_wallet
 
@@ -19,11 +16,7 @@
         test_mnemonic: str,
         vault_address: ChecksumAddress,
         data_dir: Path,
-<<<<<<< HEAD
-        config_dir: Path,
-=======
         vault_dir: Path,
->>>>>>> 672a3dff
         runner: CliRunner,
     ):
         Account.enable_unaudited_hdwallet_features()
@@ -33,11 +26,8 @@
             [
                 '--mnemonic',
                 f'"{test_mnemonic}"',
-<<<<<<< HEAD
-=======
                 '--vault',
                 str(vault_address),
->>>>>>> 672a3dff
                 '--data-dir',
                 str(data_dir),
             ],
@@ -46,8 +36,8 @@
         filename = 'wallet.json'
         output = 'Done. The wallet and password saved to'
         assert output.strip() in result.output.strip()
-        with open(f'{config_dir}/wallet/{filename}', encoding='utf-8') as f:
+        with open(f'{vault_dir}/wallet/{filename}', encoding='utf-8') as f:
             data = json.load(f)
             assert data.get('address').lower() == account.address.lower()[2:]
-        with open(f'{config_dir}/wallet/password.txt', encoding='utf-8') as f:
+        with open(f'{vault_dir}/wallet/password.txt', encoding='utf-8') as f:
             assert len(f.readline()) == 20