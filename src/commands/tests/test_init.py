--- conflicted
+++ resolved
@@ -11,11 +11,14 @@
 @patch('src.common.language.get_mnemonic', return_value=mnemonic)
 class TestCreateMnemonic:
     def test_basic(self, mnemonic_mock, data_dir, runner: CliRunner):
+        vault = faker.eth_address()
         args = [
             '--data-dir',
             str(data_dir),
             '--language',
             'english',
+            '--vault',
+            vault,
             '--network',
             'hoodi',
         ]
@@ -26,16 +29,15 @@
         assert 'Successfully initialized configuration' in result.output.strip()
 
     def test_bad_verify(self, mnemonic_mock, data_dir, runner: CliRunner):
-<<<<<<< HEAD
-=======
         vault = faker.eth_address()
 
->>>>>>> 672a3dff
         args = [
             '--data-dir',
             str(data_dir),
             '--language',
             'english',
+            '--vault',
+            vault,
             '--network',
             'hoodi',
         ]
@@ -46,21 +48,15 @@
         assert 'Successfully initialized configuration' in result.output.strip()
 
     def test_no_verify(self, mnemonic_mock, data_dir, runner: CliRunner):
-<<<<<<< HEAD
-=======
         vault = faker.eth_address()
 
->>>>>>> 672a3dff
         args = [
             '--data-dir',
             str(data_dir),
             '--language',
             'english',
-<<<<<<< HEAD
-=======
             '--vault',
             vault,
->>>>>>> 672a3dff
             '--no-verify',
             '--network',
             'hoodi',
