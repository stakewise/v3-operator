--- conflicted
+++ resolved
@@ -4,32 +4,12 @@
 import pytest
 from click.testing import CliRunner
 from eth_typing import HexAddress
-from sw_utils import ProtocolConfig
 
 from src.commands.create_keys import create_keys
 from src.commands.remote_signer_setup import remote_signer_setup
-<<<<<<< HEAD
-from src.common.vault_config import VaultConfig
-from src.config.networks import HOLESKY
-from src.config.settings import settings
-from src.validators.keystores.remote import RemoteSignerKeystore
-from src.validators.signing.tests.oracle_functions import OracleCommittee
-
-
-@pytest.fixture
-def _patch_get_protocol_config(mocked_protocol_config: ProtocolConfig) -> Generator:
-    with mock.patch(
-        'src.commands.remote_signer_setup.get_protocol_config', return_value=mocked_protocol_config
-    ):
-        yield
-
-
-@pytest.mark.usefixtures('_patch_get_protocol_config')
-=======
 from src.config.settings import settings
 
 
->>>>>>> cf6ef9f3
 class TestOperatorRemoteSignerSetup:
     @pytest.mark.usefixtures(
         '_init_vault', '_create_keys', 'mocked_remote_signer', 'mock_scrypt_keystore'
@@ -64,20 +44,7 @@
         ]:
             assert expected_output_message in result.output
 
-<<<<<<< HEAD
-        assert len(os.listdir(keystores_dir)) == 0
-
-        assert settings.remote_signer_config_file.is_file()
-
-        config = RemoteSignerKeystore.load_from_file(settings.remote_signer_config_file)
-
-        assert len(config.pubkeys_to_shares) == key_count
-
-        for _, shares in config.pubkeys_to_shares.items():
-            assert len(shares) == oracle_count
-=======
         assert keystores_dir.exists() is False
->>>>>>> cf6ef9f3
 
         async with aiohttp.ClientSession() as session:
             resp = await session.get(f'{settings.remote_signer_url}/eth/v1/keystores')
@@ -129,104 +96,4 @@
             assert (
                 f'Done. Successfully configured operator to use remote signer for {key_count} public key(s)'
                 in result.output
-<<<<<<< HEAD
-            )
-
-        # The remote signer configuration should contain public keys and their
-        # corresponding shares from both key batches
-        config = RemoteSignerKeystore.load_from_file(settings.remote_signer_config_file)
-        assert len(config.pubkeys_to_shares) == key_count_total
-
-    @pytest.mark.parametrize(['remove_existing_keys'], [pytest.param(False), pytest.param(True)])
-    @pytest.mark.usefixtures('_init_vault', '_remote_signer_setup', 'mock_scrypt_keystore')
-    def test_oracle_set_change(
-        self,
-        vault_address: HexAddress,
-        remove_existing_keys: bool,
-        data_dir: Path,
-        vault_dir: Path,
-        remote_signer_url: str,
-        keystores_dir: Path,
-        execution_endpoints: str,
-        test_mnemonic: str,
-        runner: CliRunner,
-        mocked_protocol_config: ProtocolConfig,
-        _mocked_oracle_committee: OracleCommittee,
-    ):
-        """
-        When the set of oracles changes, the keyshares in the remote signer need to be updated.
-        This test simulates that process by:
-        - using the _remote_signer_setup to import the first set of keyshares into the remote signer
-        - adjusting the set of oracles
-        - running the remote-signer-setup command again to import the new key shares
-        """
-        # Remote signer is initially set up with the default mocked oracle set.
-        prev_oracle_count = len(_mocked_oracle_committee.oracle_pubkeys)
-
-        # We remove 1 oracle and run the `remote-signer-setup` command again.
-        mocked_protocol_config.oracles.pop()
-        assert (
-            len(mocked_protocol_config.oracles)
-            >= mocked_protocol_config.exit_signature_recover_threshold
-        )
-
-        # We also need to reset the mnemonic_next_index value so the keys are generated from
-        # the 0th index again.
-        vault_config = VaultConfig(vault=vault_address, data_dir=data_dir)
-        vault_config.load()
-        key_count = vault_config.mnemonic_next_index
-        vault_config.save(network=HOLESKY, mnemonic=test_mnemonic, mnemonic_next_index=0)
-
-        prev_key_share_count = key_count * prev_oracle_count
-        expected_new_key_share_count = key_count * (prev_oracle_count - 1)
-
-        # Create the same amount of validator keys as before
-        args = [
-            '--mnemonic',
-            test_mnemonic,
-            '--count',
-            str(key_count),
-            '--vault',
-            str(vault_address),
-            '--data-dir',
-            str(data_dir),
-        ]
-        result = runner.invoke(create_keys, args)
-        assert result.exit_code == 0
-        assert f'Done. Generated {key_count} keys' in result.output
-
-        # Run the remote-signer-setup command - it should generate and import
-        # a lower amount of key shares - there are fewer oracles now
-        with mock.patch(
-            'src.commands.remote_signer_setup.get_protocol_config',
-            return_value=mocked_protocol_config,
-        ):
-            args = [
-                '--vault',
-                str(vault_address),
-                '--remote-signer-url',
-                remote_signer_url,
-                '--data-dir',
-                str(data_dir),
-                '--execution-endpoints',
-                execution_endpoints,
-            ]
-
-            if remove_existing_keys:
-                args.append('--remove-existing-keys')
-
-            result = runner.invoke(remote_signer_setup, args)
-            assert result.exit_code == 0
-
-            for msg in (
-                f'Successfully generated {expected_new_key_share_count} key shares for {key_count} private key(s)!',
-                f'Done. Successfully configured operator to use remote signer for {key_count} public key(s)!',
-            ):
-                assert msg in result.output
-
-            assert (
-                f'Removed {prev_key_share_count} keys from remote signer' in result.output
-            ) is remove_existing_keys
-=======
-            )
->>>>>>> cf6ef9f3
+            )