--- conflicted
+++ resolved
@@ -5,25 +5,11 @@
 import pytest
 from click.testing import CliRunner
 from eth_typing import HexAddress
-from sw_utils.typings import ConsensusFork, ProtocolConfig
+from sw_utils.typings import ConsensusFork
 
 from src.commands.validators_exit import validators_exit
-<<<<<<< HEAD
-from src.config.settings import settings
 from src.validators.keystores.local import LocalKeystore
 from src.validators.keystores.remote import RemoteSignerKeystore
-
-
-@pytest.fixture
-def _patch_get_protocol_config(mocked_protocol_config: ProtocolConfig) -> Generator:
-    with mock.patch(
-        'src.commands.remote_signer_setup.get_protocol_config', return_value=mocked_protocol_config
-    ):
-        yield
-=======
-from src.validators.keystores.local import LocalKeystore
-from src.validators.keystores.remote import RemoteSignerKeystore
->>>>>>> cf6ef9f3
 
 
 @pytest.fixture
@@ -47,13 +33,7 @@
         yield
 
 
-<<<<<<< HEAD
-@pytest.mark.usefixtures(
-    '_patch_get_protocol_config', '_patch_get_consensus_fork', '_patch_submit_voluntary_exit'
-)
-=======
 @pytest.mark.usefixtures('_patch_get_consensus_fork', '_patch_submit_voluntary_exit')
->>>>>>> cf6ef9f3
 @pytest.mark.usefixtures('_init_vault', '_create_keys')
 class TestValidatorsExit:
     @pytest.mark.usefixtures('fake_settings')
@@ -115,13 +95,8 @@
         remote_signer_url: str,
     ):
         # Get pubkey(s) to exit
-<<<<<<< HEAD
-        config = RemoteSignerKeystore.load_from_file(settings.remote_signer_config_file)
-        pubkeys = list(config.pubkeys_to_shares.keys())
-=======
         keystore = await RemoteSignerKeystore.load()
         pubkeys = keystore.public_keys
->>>>>>> cf6ef9f3
 
         args = [
             '--vault',
