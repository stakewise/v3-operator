import asyncio
from dataclasses import dataclass
from pathlib import Path

import click
from aiohttp import ClientResponseError
from eth_typing import HexAddress, HexStr
from sw_utils import ValidatorStatus
from sw_utils.consensus import EXITED_STATUSES
from web3 import Web3

from src.common.clients import consensus_client
from src.common.logging import setup_logging
from src.common.utils import format_error, log_verbose
from src.common.validators import validate_eth_address
from src.common.vault_config import VaultConfig
from src.config.settings import AVAILABLE_NETWORKS, settings
from src.validators.keystores.base import BaseKeystore
from src.validators.keystores.load import load_keystore


@dataclass
class ValidatorExit:
    public_key: HexStr
    index: int


EXITING_STATUSES = [ValidatorStatus.ACTIVE_EXITING] + EXITED_STATUSES


@click.option(
    '--network',
    type=click.Choice(
        AVAILABLE_NETWORKS,
        case_sensitive=False,
    ),
    envvar='NETWORK',
    help='The network of the vault. Default is the network specified at "init" command.',
)
@click.option(
    '--data-dir',
    default=str(Path.home() / '.stakewise'),
    envvar='DATA_DIR',
    help='Path where the vault data is placed. Default is ~/.stakewise.',
    type=click.Path(exists=True, file_okay=False, dir_okay=True),
)
@click.option(
    '--vault',
    prompt='Enter your vault address',
    help='Vault address',
    type=str,
    callback=validate_eth_address,
)
@click.option(
    '--count',
    help='The number of validators to exit.',
    type=click.IntRange(min=1),
)
@click.option(
    '--consensus-endpoints',
    help='Comma separated list of API endpoints for consensus nodes',
    prompt='Enter the comma separated list of API endpoints for consensus nodes',
    envvar='CONSENSUS_ENDPOINTS',
    type=str,
)
@click.option(
    '--remote-signer-url',
    type=str,
    envvar='REMOTE_SIGNER_URL',
    help='The base URL of the remote signer, e.g. http://signer:9000',
)
@click.option(
    '--hashi-vault-url',
    envvar='HASHI_VAULT_URL',
    help='The base URL of the vault service, e.g. http://vault:8200.',
)
@click.option(
    '--hashi-vault-token',
    envvar='HASHI_VAULT_TOKEN',
    help='Authentication token for accessing Hashi vault.',
)
@click.option(
    '--hashi-vault-key-path',
    envvar='HASHI_VAULT_KEY_PATH',
    help='Key path in the K/V secret engine where validator signing keys are stored.',
)
@click.option(
    '-v',
    '--verbose',
    help='Enable debug mode. Default is false.',
    envvar='VERBOSE',
    is_flag=True,
)
@click.command(help='Performs a voluntary exit for active vault validators.')
# pylint: disable-next=too-many-arguments
def validators_exit(
    network: str,
    vault: HexAddress,
    count: int | None,
    consensus_endpoints: str,
    remote_signer_url: str,
    hashi_vault_key_path: str | None,
    hashi_vault_token: str | None,
    hashi_vault_url: str | None,
    data_dir: str,
    verbose: bool,
) -> None:
    # pylint: disable=duplicate-code
    vault_config = VaultConfig(vault, Path(data_dir))
    if network is None:
        vault_config.load()
        network = vault_config.network

    settings.set(
        vault=vault,
        network=network,
        vault_dir=vault_config.vault_dir,
        consensus_endpoints=consensus_endpoints,
        remote_signer_url=remote_signer_url,
        hashi_vault_token=hashi_vault_token,
        hashi_vault_key_path=hashi_vault_key_path,
        hashi_vault_url=hashi_vault_url,
        verbose=verbose,
    )
    try:
        asyncio.run(main(count))
    except Exception as e:
        log_verbose(e)


async def main(count: int | None) -> None:
<<<<<<< HEAD
    keystore = await load_keystore()
    validators_exits = await _get_validators_exits(keystore=keystore)
    if not validators_exits:
=======
    setup_logging()
    keystores = load_keystores()
    remote_signer_config = None

    if len(keystores) > 0:
        all_validator_pubkeys = list(keystores.keys())  # pylint: disable=no-member
    else:
        if settings.hashi_vault_url:
            # No keystores loaded but hashi vault configuration specified
            hashi_vault_config = HashiVaultConfiguration.from_settings()
            click.echo('Using hashi vault at %s for loading public keys')
            keystores = await load_hashi_vault_keys(hashi_vault_config)
            all_validator_pubkeys = list(keystores.keys())

        elif settings.remote_signer_url:
            # No keystores loaded but remote signer URL provided
            remote_signer_config = RemoteSignerConfiguration.from_file(
                settings.remote_signer_config_file
            )
            all_validator_pubkeys = list(remote_signer_config.pubkeys_to_shares.keys())
            click.echo(
                f'Using remote signer at {settings.remote_signer_url}'
                f' for {len(all_validator_pubkeys)} public keys',
            )
        else:
            raise RuntimeError('No keystores, no remote signer or hashi vault URL provided')

    exit_keystores = await _get_exit_keystores(
        keystores=keystores, public_keys=all_validator_pubkeys
    )
    if not exit_keystores:
>>>>>>> d9b83967
        raise click.ClickException('There are no active validators.')

    validators_exits.sort(key=lambda x: x.index)

    if count:
        validators_exits = validators_exits[:count]

    click.confirm(
        f'Are you sure you want to exit {len(validators_exits)} validators '
        f'with indexes: {", ".join(str(x.index) for x in validators_exits)}?',
        abort=True,
    )
    exited_indexes = []
    for validator_exit in validators_exits:
        # todo: validatate that pk in keystores

        exit_signature = await keystore.get_exit_signature(
            validator_index=validator_exit.index,
            public_key=validator_exit.public_key,
            network=settings.network,
            fork=settings.network_config.SHAPELLA_FORK,
        )
        try:
            await consensus_client.submit_voluntary_exit(
                validator_index=validator_exit.index,
                signature=Web3.to_hex(exit_signature),
                epoch=settings.network_config.SHAPELLA_FORK.epoch,
            )
        except ClientResponseError as e:
            # Validator status is updated in CL after some delay.
            # Status may be active in CL although validator has started exit process.
            # CL will return status 400 for exit request in this case.
            click.secho(
                f'{format_error(e)} for validator_index {validator_exit.index}',
                fg='yellow',
            )
            continue

        exited_indexes.append(validator_exit.index)

    if exited_indexes:
        click.secho(
            f'Validators {", ".join(str(index) for index in exited_indexes)} '
            f'({len(exited_indexes)} of {len(validators_exits)}) '
            f'exits successfully initiated',
            bold=True,
            fg='green',
        )


async def _get_validators_exits(
    keystore: BaseKeystore,
) -> list[ValidatorExit]:
    """Fetches validators consensus info."""
    public_keys = keystore.public_keys
    results = []
    exited_statuses = [x.value for x in EXITING_STATUSES]

    for i in range(0, len(public_keys), settings.validators_fetch_chunk_size):
        validators = await consensus_client.get_validators_by_ids(
            public_keys[i : i + settings.validators_fetch_chunk_size]
        )
        for beacon_validator in validators['data']:
            if beacon_validator.get('status') in exited_statuses:
                continue

            results.append(
                ValidatorExit(
                    public_key=beacon_validator['validator']['pubkey'],
                    index=int(beacon_validator['index']),
                )
            )
    return results<|MERGE_RESOLUTION|>--- conflicted
+++ resolved
@@ -129,43 +129,10 @@
 
 
 async def main(count: int | None) -> None:
-<<<<<<< HEAD
+    setup_logging()
     keystore = await load_keystore()
     validators_exits = await _get_validators_exits(keystore=keystore)
     if not validators_exits:
-=======
-    setup_logging()
-    keystores = load_keystores()
-    remote_signer_config = None
-
-    if len(keystores) > 0:
-        all_validator_pubkeys = list(keystores.keys())  # pylint: disable=no-member
-    else:
-        if settings.hashi_vault_url:
-            # No keystores loaded but hashi vault configuration specified
-            hashi_vault_config = HashiVaultConfiguration.from_settings()
-            click.echo('Using hashi vault at %s for loading public keys')
-            keystores = await load_hashi_vault_keys(hashi_vault_config)
-            all_validator_pubkeys = list(keystores.keys())
-
-        elif settings.remote_signer_url:
-            # No keystores loaded but remote signer URL provided
-            remote_signer_config = RemoteSignerConfiguration.from_file(
-                settings.remote_signer_config_file
-            )
-            all_validator_pubkeys = list(remote_signer_config.pubkeys_to_shares.keys())
-            click.echo(
-                f'Using remote signer at {settings.remote_signer_url}'
-                f' for {len(all_validator_pubkeys)} public keys',
-            )
-        else:
-            raise RuntimeError('No keystores, no remote signer or hashi vault URL provided')
-
-    exit_keystores = await _get_exit_keystores(
-        keystores=keystores, public_keys=all_validator_pubkeys
-    )
-    if not exit_keystores:
->>>>>>> d9b83967
         raise click.ClickException('There are no active validators.')
 
     validators_exits.sort(key=lambda x: x.index)
