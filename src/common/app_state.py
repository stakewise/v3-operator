from dataclasses import dataclass

from eth_typing import BlockNumber, ChecksumAddress

from src.common.typings import Singleton
from src.config.settings import settings


@dataclass
class OraclesCache:
    checkpoint_block: BlockNumber
    config: dict
    validators_threshold: int
    rewards_threshold: int


@dataclass
class ExitSignatureUpdateCache:
    checkpoint_block: BlockNumber | None = None
    last_event_block: BlockNumber | None = None


class AppState(metaclass=Singleton):
    def __init__(self) -> None:
<<<<<<< HEAD
        self.exit_signature_update_cache: dict[ChecksumAddress, ExitSignatureUpdateCache] = {}
        self.partial_withdrawal_cache: dict[ChecksumAddress, BlockNumber | None] = {}
        self.reward_splitter_block: BlockNumber | None = None
        for vault in settings.vaults:
            self.exit_signature_update_cache[vault] = ExitSignatureUpdateCache()
=======
        self.partial_withdrawal_block: BlockNumber | None = None
        self.reward_splitter_block: BlockNumber | None = None
        self.network_validators_block: BlockNumber | None = None
        self.exit_signature_update_cache = ExitSignatureUpdateCache()
>>>>>>> 672a3dff
        self.oracles_cache: OraclesCache | None = None<|MERGE_RESOLUTION|>--- conflicted
+++ resolved
@@ -1,9 +1,8 @@
 from dataclasses import dataclass
 
-from eth_typing import BlockNumber, ChecksumAddress
+from eth_typing import BlockNumber
 
 from src.common.typings import Singleton
-from src.config.settings import settings
 
 
 @dataclass
@@ -22,16 +21,8 @@
 
 class AppState(metaclass=Singleton):
     def __init__(self) -> None:
-<<<<<<< HEAD
-        self.exit_signature_update_cache: dict[ChecksumAddress, ExitSignatureUpdateCache] = {}
-        self.partial_withdrawal_cache: dict[ChecksumAddress, BlockNumber | None] = {}
-        self.reward_splitter_block: BlockNumber | None = None
-        for vault in settings.vaults:
-            self.exit_signature_update_cache[vault] = ExitSignatureUpdateCache()
-=======
         self.partial_withdrawal_block: BlockNumber | None = None
         self.reward_splitter_block: BlockNumber | None = None
         self.network_validators_block: BlockNumber | None = None
         self.exit_signature_update_cache = ExitSignatureUpdateCache()
->>>>>>> 672a3dff
         self.oracles_cache: OraclesCache | None = None