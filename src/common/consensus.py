from sw_utils import get_chain_finalized_head as sw_get_chain_finalized_head
from sw_utils.consensus import get_chain_justified_head as sw_get_chain_justified_head
<<<<<<< HEAD
=======
from sw_utils.consensus import get_chain_latest_head as sw_get_chain_latest_head
>>>>>>> 672a3dff
from sw_utils.typings import ChainHead

from src.common.clients import consensus_client
from src.config.settings import settings


async def get_chain_finalized_head() -> ChainHead:
    return await sw_get_chain_finalized_head(
        consensus_client=consensus_client, slots_per_epoch=settings.network_config.SLOTS_PER_EPOCH
    )


async def get_chain_justified_head() -> ChainHead:
    return await sw_get_chain_justified_head(
        consensus_client=consensus_client, slots_per_epoch=settings.network_config.SLOTS_PER_EPOCH
<<<<<<< HEAD
=======
    )


async def get_chain_latest_head() -> ChainHead:
    return await sw_get_chain_latest_head(
        consensus_client=consensus_client, slots_per_epoch=settings.network_config.SLOTS_PER_EPOCH
>>>>>>> 672a3dff
    )<|MERGE_RESOLUTION|>--- conflicted
+++ resolved
@@ -1,9 +1,6 @@
 from sw_utils import get_chain_finalized_head as sw_get_chain_finalized_head
 from sw_utils.consensus import get_chain_justified_head as sw_get_chain_justified_head
-<<<<<<< HEAD
-=======
 from sw_utils.consensus import get_chain_latest_head as sw_get_chain_latest_head
->>>>>>> 672a3dff
 from sw_utils.typings import ChainHead
 
 from src.common.clients import consensus_client
@@ -19,13 +16,10 @@
 async def get_chain_justified_head() -> ChainHead:
     return await sw_get_chain_justified_head(
         consensus_client=consensus_client, slots_per_epoch=settings.network_config.SLOTS_PER_EPOCH
-<<<<<<< HEAD
-=======
     )
 
 
 async def get_chain_latest_head() -> ChainHead:
     return await sw_get_chain_latest_head(
         consensus_client=consensus_client, slots_per_epoch=settings.network_config.SLOTS_PER_EPOCH
->>>>>>> 672a3dff
     )