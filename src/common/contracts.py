import json
import os
from functools import cached_property
from typing import Callable

from eth_typing import HexStr
from sw_utils.typings import Bytes32
from web3 import AsyncWeb3, Web3
from web3.contract import AsyncContract
from web3.contract.async_contract import (
    AsyncContractEvent,
    AsyncContractEvents,
    AsyncContractFunctions,
)
from web3.types import BlockNumber, ChecksumAddress, EventData, Wei

from src.common.clients import execution_client as default_execution_client
from src.common.typings import (
    ExitQueueMissingAssetsParams,
    HarvestParams,
    RewardVoteInfo,
)
from src.config.settings import settings
from src.validators.typings import V2ValidatorEventData
from src.withdrawals.typings import WithdrawalEvent

SOLIDITY_UINT256_MAX = 2**256 - 1


class ContractWrapper:
    abi_path: str = ''
    settings_key: str = ''

    def __init__(
        self, address: ChecksumAddress | None = None, execution_client: AsyncWeb3 | None = None
    ):
        self.address = address
        self.execution_client = execution_client or default_execution_client

    @property
    def contract_address(self) -> ChecksumAddress:
        return self.address or getattr(settings.network_config, self.settings_key)

    @cached_property
    def contract(self) -> AsyncContract:
        current_dir = os.path.dirname(__file__)
        with open(os.path.join(current_dir, self.abi_path), encoding='utf-8') as f:
            abi = json.load(f)
        return self.execution_client.eth.contract(abi=abi, address=self.contract_address)

    @property
    def functions(self) -> AsyncContractFunctions:
        return self.contract.functions

    @property
    def events(self) -> AsyncContractEvents:
        return self.contract.events

    def encode_abi(self, fn_name: str, args: list | None = None) -> HexStr:
        return self.contract.encodeABI(fn_name=fn_name, args=args)

    async def _get_last_event(
        self,
        event: type[AsyncContractEvent],
        from_block: BlockNumber,
        to_block: BlockNumber,
        argument_filters: dict | None = None,
    ) -> EventData | None:
        blocks_range = settings.events_blocks_range_interval
        while to_block >= from_block:
            events = await event.get_logs(
                fromBlock=BlockNumber(max(to_block - blocks_range, from_block)),
                toBlock=to_block,
                argument_filters=argument_filters,
            )
            if events:
                return events[-1]
            to_block = BlockNumber(to_block - blocks_range - 1)
        return None

    async def _get_events(
        self,
        event: type[AsyncContractEvent],
        from_block: BlockNumber,
        to_block: BlockNumber,
    ) -> list[EventData]:
        events: list[EventData] = []
        blocks_range = settings.events_blocks_range_interval
        while to_block >= from_block:
            range_events = await event.get_logs(
                fromBlock=from_block,
                toBlock=BlockNumber(min(from_block + blocks_range, to_block)),
            )
            if range_events:
                events.extend(range_events)
            from_block = BlockNumber(from_block + blocks_range + 1)
        return events


class VaultStateMixin:
    encode_abi: Callable

    def get_update_state_call(self, harvest_params: HarvestParams) -> HexStr:
        update_state_call = self.encode_abi(
            fn_name='updateState',
            args=[
                (
                    harvest_params.rewards_root,
                    harvest_params.reward,
                    harvest_params.unlocked_mev_reward,
                    harvest_params.proof,
                )
            ],
        )
        return update_state_call


class VaultContract(ContractWrapper, VaultStateMixin):
    abi_path = 'abi/IEthVault.json'

    async def get_registered_validators_public_keys(
        self, from_block: BlockNumber, to_block: BlockNumber
    ) -> list[HexStr]:
        """Fetches the validator registered events."""
        v1_validators_from_block = max(from_block, settings.network_config.KEEPER_GENESIS_BLOCK)
        events = await self._get_events(
            event=self.events.ValidatorRegistered,  # type: ignore
            from_block=v1_validators_from_block,
            to_block=to_block,
        )
        result = [Web3.to_hex(event['args']['publicKey']) for event in events]
        v2_validators_from_block = max(from_block, settings.network_config.PECTRA_BLOCK)
        events = await self._get_events(
            event=self.events.V2ValidatorRegistered,  # type: ignore
            from_block=v2_validators_from_block,
            to_block=to_block,
        )
        result.extend([Web3.to_hex(event['args']['publicKey']) for event in events])
        return result

    async def get_funding_events(
        self, from_block: BlockNumber, to_block: BlockNumber
    ) -> list[V2ValidatorEventData]:
        events = await self._get_events(
            event=self.events.ValidatorFunded,  # type: ignore
            from_block=from_block,
            to_block=to_block,
        )
        return [
            V2ValidatorEventData(
                public_key=Web3.to_hex(event['args']['publicKey']),
                amount=Wei(event['args']['amount']),
            )
            for event in events
        ]

    async def mev_escrow(self) -> ChecksumAddress:
        return await self.contract.functions.mevEscrow().call()

    async def version(self) -> int:
        return await self.contract.functions.version().call()

    async def validators_manager(self) -> ChecksumAddress:
        return await self.contract.functions.validatorsManager().call()

    async def get_validator_withdrawal_submitted_events(
        self,
        from_block: BlockNumber,
    ) -> list[WithdrawalEvent]:
        from_block = max(from_block, settings.network_config.KEEPER_GENESIS_BLOCK)
        if settings.network_config.PECTRA_BLOCK:
            from_block = max(from_block, settings.network_config.PECTRA_BLOCK)
        events = await self._get_events(
            self.events.ValidatorWithdrawalSubmitted,  # type: ignore
            from_block=from_block,
            to_block=await self.execution_client.eth.get_block_number(),
        )
        return [
            WithdrawalEvent(
                public_key=Web3.to_hex(event['args']['publicKey']),
                amount=event['args']['amount'],
                block_number=BlockNumber(event['blockNumber']),
            )
            for event in events
        ]


class GnoVaultContract(ContractWrapper, VaultStateMixin):
    abi_path = 'abi/IGnoVault.json'

    def get_swap_xdai_call(self) -> HexStr:
        return self.encode_abi(fn_name='swapXdaiToGno', args=[])


class ValidatorsRegistryContract(ContractWrapper):
    abi_path = 'abi/IValidatorsRegistry.json'
    settings_key = 'VALIDATORS_REGISTRY_CONTRACT_ADDRESS'

    async def get_registry_root(self) -> Bytes32:
        """Fetches the latest validators registry root."""
        return await self.contract.functions.get_deposit_root().call()


class KeeperContract(ContractWrapper):
    abi_path = 'abi/IKeeper.json'
    settings_key = 'KEEPER_CONTRACT_ADDRESS'

    async def get_config_updated_event(
        self, from_block: BlockNumber | None = None, to_block: BlockNumber | None = None
    ) -> EventData | None:
        """Fetches the last oracles config updated event."""
        return await self._get_last_event(
            self.events.ConfigUpdated,  # type: ignore
            from_block=from_block or settings.network_config.KEEPER_GENESIS_BLOCK,
            to_block=to_block or await self.execution_client.eth.get_block_number(),
        )

    async def get_last_rewards_update(
        self, block_number: BlockNumber | None = None
    ) -> RewardVoteInfo | None:
        """Fetches the last rewards update."""
        to_block = block_number or await self.execution_client.eth.get_block_number()
        last_event = await self._get_last_event(
            self.events.RewardsUpdated,  # type: ignore
            from_block=settings.network_config.KEEPER_GENESIS_BLOCK,
            to_block=to_block,
        )
        if not last_event:
            return None

        voting_info = RewardVoteInfo(
            ipfs_hash=last_event['args']['rewardsIpfsHash'],
            rewards_root=last_event['args']['rewardsRoot'],
        )
        return voting_info

    async def get_exit_signatures_updated_event(
        self,
        vault: ChecksumAddress,
        from_block: BlockNumber | None = None,
        to_block: BlockNumber | None = None,
    ) -> EventData | None:
        from_block = from_block or settings.network_config.KEEPER_GENESIS_BLOCK
        to_block = to_block or await self.execution_client.eth.get_block_number()

        last_event = await self._get_last_event(
            self.events.ExitSignaturesUpdated,  # type: ignore
            from_block=from_block,
            to_block=to_block,
            argument_filters={'vault': vault},
        )

        return last_event

    async def can_harvest(
        self, vault_address: ChecksumAddress, block_number: BlockNumber | None = None
    ) -> bool:
        return await self.contract.functions.canHarvest(vault_address).call(
            block_identifier=block_number
        )


class RewardSplitterContract(ContractWrapper):
    abi_path = 'abi/IRewardSplitter.json'

    def encoder(self) -> 'RewardSplitterEncoder':
        return RewardSplitterEncoder(self)

<<<<<<< HEAD
class RewardSplitterContract(ContractWrapper):
    abi_path = 'abi/IRewardSplitter.json'

    def encoder(self) -> 'RewardSplitterEncoder':
        return RewardSplitterEncoder(self)


class RewardSplitterEncoder:
    """
    Helper class to encode RewardSplitter contract ABI calls
    """

=======

class RewardSplitterEncoder:
    """
    Helper class to encode RewardSplitter contract ABI calls
    """

>>>>>>> 672a3dff
    def __init__(self, contract: RewardSplitterContract):
        self.contract = contract

    def update_vault_state(self, harvest_params: HarvestParams) -> HexStr:
        return self.contract.encode_abi(
            fn_name='updateVaultState',
            args=[
                (
                    harvest_params.rewards_root,
                    harvest_params.reward,
                    harvest_params.unlocked_mev_reward,
                    harvest_params.proof,
                ),
            ],
        )

    def enter_exit_queue_on_behalf(self, rewards: int | None, address: ChecksumAddress) -> HexStr:
        rewards = rewards or SOLIDITY_UINT256_MAX
        return self.contract.encode_abi(
            fn_name='enterExitQueueOnBehalf',
            args=[rewards, address],
        )

    def claim_exited_assets_on_behalf(
        self, position_ticket: int, timestamp: int, exit_queue_index: int
    ) -> HexStr:
        return self.contract.encode_abi(
            fn_name='claimExitedAssetsOnBehalf',
            args=[position_ticket, timestamp, exit_queue_index],
        )


class MulticallContract(ContractWrapper):
    abi_path = 'abi/Multicall.json'
    settings_key = 'MULTICALL_CONTRACT_ADDRESS'

    async def aggregate(
        self,
        data: list[tuple[ChecksumAddress, HexStr]],
        block_number: BlockNumber | None = None,
    ) -> tuple[BlockNumber, list]:
        return await self.contract.functions.aggregate(data).call(block_identifier=block_number)


class ValidatorsCheckerContract(ContractWrapper):
    abi_path = 'abi/IValidatorsChecker.json'
    settings_key = 'VALIDATORS_CHECKER_CONTRACT_ADDRESS'

    async def multicall(
        self,
        calls: list[HexStr],
        block_number: BlockNumber | None = None,
    ) -> list[bytes]:
        return await self.contract.functions.multicall(calls).call(block_identifier=block_number)

    async def get_exit_queue_cumulative_tickets(
        self,
        vault_address: ChecksumAddress,
        harvest_params: HarvestParams | None,
        block_number: BlockNumber,
    ) -> int:
        calls = []
        if harvest_params is not None:
            calls.append(
                self._get_update_vault_state_call(
                    vault=vault_address,
                    harvest_params=harvest_params,
                )
            )

        calls.append(self.encode_abi('getExitQueueCumulativeTickets', args=[vault_address]))
        response = await self.multicall(calls=calls, block_number=block_number)
        return Web3.to_int(response[-1])

    async def get_exit_queue_missing_assets(
        self,
        exit_queue_missing_assets_params: ExitQueueMissingAssetsParams,
        harvest_params: HarvestParams | None,
        block_number: BlockNumber,
    ) -> Wei:
        calls: list[HexStr] = []
        vault = exit_queue_missing_assets_params.vault

        if harvest_params is not None:
            calls.append(
                self._get_update_vault_state_call(
                    vault=vault,
                    harvest_params=harvest_params,
                )
            )

        calls.append(self._get_exit_queue_missing_assets_call(exit_queue_missing_assets_params))
        multicall_response = await self.contract.functions.multicall(calls).call(
            block_identifier=block_number
        )

        return Wei(Web3.to_int(multicall_response[-1]))

    def _get_update_vault_state_call(
        self, vault: ChecksumAddress, harvest_params: HarvestParams
    ) -> HexStr:
        return self.encode_abi(
            'updateVaultState',
            [
                vault,
                (
                    harvest_params.rewards_root,
                    harvest_params.reward,
                    harvest_params.unlocked_mev_reward,
                    harvest_params.proof,
                ),
            ],
        )

    def _get_exit_queue_missing_assets_call(self, params: ExitQueueMissingAssetsParams) -> HexStr:
        return self.encode_abi(
            'getExitQueueMissingAssets',
            [
                params.vault,
                params.withdrawing_assets,
                params.exit_queue_cumulative_ticket,
            ],
        )


validators_registry_contract = ValidatorsRegistryContract()
keeper_contract = KeeperContract()
multicall_contract = MulticallContract()
validators_checker_contract = ValidatorsCheckerContract()<|MERGE_RESOLUTION|>--- conflicted
+++ resolved
@@ -266,27 +266,12 @@
     def encoder(self) -> 'RewardSplitterEncoder':
         return RewardSplitterEncoder(self)
 
-<<<<<<< HEAD
-class RewardSplitterContract(ContractWrapper):
-    abi_path = 'abi/IRewardSplitter.json'
-
-    def encoder(self) -> 'RewardSplitterEncoder':
-        return RewardSplitterEncoder(self)
-
 
 class RewardSplitterEncoder:
     """
     Helper class to encode RewardSplitter contract ABI calls
     """
 
-=======
-
-class RewardSplitterEncoder:
-    """
-    Helper class to encode RewardSplitter contract ABI calls
-    """
-
->>>>>>> 672a3dff
     def __init__(self, contract: RewardSplitterContract):
         self.contract = contract
 
