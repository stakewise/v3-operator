import time
from concurrent.futures import ThreadPoolExecutor
from dataclasses import dataclass
from functools import cached_property
from multiprocessing import Pool
from os import path
from secrets import randbits
from typing import cast

import click
import milagro_bls_binding as bls
from eth_typing import BLSPrivateKey, ChecksumAddress, HexAddress, HexStr
from py_ecc.bls import G2ProofOfPossession
from staking_deposit.key_handling.key_derivation.mnemonic import get_seed
from staking_deposit.key_handling.key_derivation.path import path_to_nodes
from staking_deposit.key_handling.key_derivation.tree import (
    derive_child_SK,
    derive_master_SK,
)
from staking_deposit.key_handling.keystore import Keystore, ScryptKeystore
from staking_deposit.settings import DEPOSIT_CLI_VERSION
from sw_utils.signing import (
    DepositData,
    DepositMessage,
    compute_deposit_domain,
    compute_signing_root,
    get_v1_withdrawal_credentials,
    get_v2_withdrawal_credentials,
)
from sw_utils.typings import Bytes32
from web3 import Web3
from web3._utils import request

from src.common.typings import ValidatorType
from src.common.utils import chunkify
from src.config.networks import NETWORKS
from src.config.settings import DEPOSIT_AMOUNT_GWEI, PECTRA_DEPOSIT_AMOUNT_GWEI

# Set path as EIP-2334 format
# https://eips.ethereum.org/EIPS/eip-2334
PURPOSE = '12381'
COIN_TYPE = '3600'


@dataclass
class Credential:
    private_key: BLSPrivateKey
    network: str
<<<<<<< HEAD
    vault: HexAddress
    validator_type: ValidatorType
=======

    path: str | None = None
    vault: ChecksumAddress | None = None
>>>>>>> 3d8eb829

    @cached_property
    def public_key(self) -> HexStr:
        return Web3.to_hex(G2ProofOfPossession.SkToPk(self.private_key))

    @cached_property
    def private_key_bytes(self) -> bytes:
        return self.private_key.to_bytes(32, 'big')

    @cached_property
    def amount(self) -> int:
        if self.validator_type == ValidatorType.ONE:
            return DEPOSIT_AMOUNT_GWEI
        return PECTRA_DEPOSIT_AMOUNT_GWEI

    @cached_property
    def withdrawal_credentials(self) -> Bytes32:
<<<<<<< HEAD
        if self.validator_type == ValidatorType.ONE:
            return get_v1_withdrawal_credentials(self.vault)
        return get_v2_withdrawal_credentials(self.vault)
=======
        return get_v1_withdrawal_credentials(cast(HexAddress, self.vault))
>>>>>>> 3d8eb829

    def save_signing_keystore(
        self, password: str, folder: str, per_keystore_password: bool = False
    ) -> str:
        keystore = self.encrypt_signing_keystore(password)
        file_name = f'keystore-{keystore.path.replace('/', '_')}-{int(time.time())}'
        file_path = path.join(folder, f'{file_name}.json')

        if per_keystore_password:
            password_file_path = path.join(folder, f'{file_name}.txt')
            with open(password_file_path, 'w', encoding='utf-8') as password_file:
                password_file.write(password)

        keystore.save(file_path)
        return file_path

    def encrypt_signing_keystore(self, password: str) -> Keystore:
        return ScryptKeystore.encrypt(
            secret=self.private_key_bytes,
            password=password,
            path=self.path,
            kdf_salt=randbits(256).to_bytes(32, 'big'),
            aes_iv=randbits(128).to_bytes(16, 'big'),
        )

    @property
    def deposit_message(self) -> DepositMessage:
        return DepositMessage(
            pubkey=Web3.to_bytes(hexstr=self.public_key),
            withdrawal_credentials=self.withdrawal_credentials,
            amount=self.amount,
        )

    @property
    def signed_deposit(self) -> DepositData:
        fork_version = NETWORKS[self.network].GENESIS_FORK_VERSION
        domain = compute_deposit_domain(fork_version)
        signing_root = compute_signing_root(self.deposit_message, domain)
        signed_deposit = DepositData(
            **self.deposit_message.as_dict(),
            # pylint: disable-next=no-member
            signature=bls.Sign(self.private_key_bytes, signing_root),
        )
        return signed_deposit

    def deposit_datum_dict(self) -> dict[str, bytes]:
        signed_deposit_datum = self.signed_deposit
        fork_version = NETWORKS[self.network].GENESIS_FORK_VERSION
        datum_dict = signed_deposit_datum.as_dict()
        datum_dict.update({'deposit_message_root': self.deposit_message.hash_tree_root})
        datum_dict.update({'deposit_data_root': signed_deposit_datum.hash_tree_root})
        datum_dict.update({'fork_version': fork_version})
        datum_dict.update({'network_name': self.network})
        datum_dict.update({'deposit_cli_version': DEPOSIT_CLI_VERSION})
        return datum_dict


class CredentialManager:
    @staticmethod
    # pylint: disable-next=too-many-arguments
    def generate_credentials(
        network: str,
        mnemonic: str,
        validator_type: ValidatorType,
        count: int,
        start_index: int,
        pool_size: int | None = None,
    ) -> list[Credential]:
        credentials: list[Credential] = []
        with click.progressbar(  # type: ignore
            length=count,
            label='Creating validator keys:\t\t',
            show_percent=False,
            show_pos=True,
        ) as progress_bar, Pool(processes=pool_size) as pool:

            def bar_updated(result: list) -> None:
                progress_bar.update(len(result))

            results = []
            indexes = range(start_index, start_index + count)
            for chunk_indexes in chunkify(indexes, 50):
                results.append(
                    pool.apply_async(
                        CredentialManager._generate_credentials_chunk,
                        [
                            chunk_indexes,
                            network,
                            mnemonic,
                            validator_type,
                        ],
                        callback=bar_updated,
                    )
                )

            for result in results:
                result.wait()
            for result in results:
                credentials.extend(result.get())

        return credentials

    @staticmethod
    def _generate_credentials_chunk(
        indexes: list[int],
        network: str,
        mnemonic: str,
        validator_type: ValidatorType,
    ) -> list[Credential]:
        # Hack to run web3 sessions in multiprocessing mode
        # pylint: disable-next=protected-access
        request._async_session_pool = ThreadPoolExecutor(max_workers=1)

        credentials: list[Credential] = []
        for index in indexes:
<<<<<<< HEAD
            credential = CredentialManager.generate_credential(
                network, vault, mnemonic, index, validator_type
            )
=======
            credential = CredentialManager.generate_credential(network, mnemonic, index)
>>>>>>> 3d8eb829
            credentials.append(credential)
        return credentials

    @staticmethod
    def generate_credential_first_public_key(network: str, mnemonic: str) -> str:
        return CredentialManager.generate_credential(
            network=network,
            mnemonic=mnemonic,
            index=0,
            validator_type=ValidatorType.ONE,  # todo
        ).public_key

    @staticmethod
<<<<<<< HEAD
    def generate_credential(
        network: str, vault: HexAddress, mnemonic: str, index: int, validator_type: ValidatorType
    ) -> Credential:
=======
    def generate_credential(network: str, mnemonic: str, index: int) -> Credential:
>>>>>>> 3d8eb829
        """Returns the signing key of the mnemonic at a specific index."""
        seed = get_seed(mnemonic=mnemonic, password='')  # nosec
        private_key = BLSPrivateKey(derive_master_SK(seed))
        signing_key_path = f'm/{PURPOSE}/{COIN_TYPE}/{index}/0/0'
        nodes = path_to_nodes(signing_key_path)

        for node in nodes:
            private_key = BLSPrivateKey(derive_child_SK(parent_SK=private_key, index=node))

<<<<<<< HEAD
        return Credential(
            private_key=private_key,
            path=signing_key_path,
            network=network,
            vault=vault,
            validator_type=validator_type,
        )
=======
        return Credential(private_key=private_key, path=signing_key_path, network=network)

    @staticmethod
    def load_credential(
        network: str, vault: ChecksumAddress, private_key: BLSPrivateKey
    ) -> Credential:
        return Credential(private_key=private_key, network=network, vault=vault)
>>>>>>> 3d8eb829
<|MERGE_RESOLUTION|>--- conflicted
+++ resolved
@@ -5,11 +5,10 @@
 from multiprocessing import Pool
 from os import path
 from secrets import randbits
-from typing import cast
 
 import click
 import milagro_bls_binding as bls
-from eth_typing import BLSPrivateKey, ChecksumAddress, HexAddress, HexStr
+from eth_typing import BLSPrivateKey, ChecksumAddress, HexStr
 from py_ecc.bls import G2ProofOfPossession
 from staking_deposit.key_handling.key_derivation.mnemonic import get_seed
 from staking_deposit.key_handling.key_derivation.path import path_to_nodes
@@ -46,14 +45,10 @@
 class Credential:
     private_key: BLSPrivateKey
     network: str
-<<<<<<< HEAD
-    vault: HexAddress
     validator_type: ValidatorType
-=======
 
     path: str | None = None
     vault: ChecksumAddress | None = None
->>>>>>> 3d8eb829
 
     @cached_property
     def public_key(self) -> HexStr:
@@ -71,13 +66,9 @@
 
     @cached_property
     def withdrawal_credentials(self) -> Bytes32:
-<<<<<<< HEAD
         if self.validator_type == ValidatorType.ONE:
             return get_v1_withdrawal_credentials(self.vault)
         return get_v2_withdrawal_credentials(self.vault)
-=======
-        return get_v1_withdrawal_credentials(cast(HexAddress, self.vault))
->>>>>>> 3d8eb829
 
     def save_signing_keystore(
         self, password: str, folder: str, per_keystore_password: bool = False
@@ -193,13 +184,9 @@
 
         credentials: list[Credential] = []
         for index in indexes:
-<<<<<<< HEAD
             credential = CredentialManager.generate_credential(
-                network, vault, mnemonic, index, validator_type
+                network, mnemonic, index, validator_type
             )
-=======
-            credential = CredentialManager.generate_credential(network, mnemonic, index)
->>>>>>> 3d8eb829
             credentials.append(credential)
         return credentials
 
@@ -213,13 +200,9 @@
         ).public_key
 
     @staticmethod
-<<<<<<< HEAD
     def generate_credential(
-        network: str, vault: HexAddress, mnemonic: str, index: int, validator_type: ValidatorType
+        network: str, mnemonic: str, index: int, validator_type: ValidatorType
     ) -> Credential:
-=======
-    def generate_credential(network: str, mnemonic: str, index: int) -> Credential:
->>>>>>> 3d8eb829
         """Returns the signing key of the mnemonic at a specific index."""
         seed = get_seed(mnemonic=mnemonic, password='')  # nosec
         private_key = BLSPrivateKey(derive_master_SK(seed))
@@ -229,20 +212,15 @@
         for node in nodes:
             private_key = BLSPrivateKey(derive_child_SK(parent_SK=private_key, index=node))
 
-<<<<<<< HEAD
         return Credential(
             private_key=private_key,
             path=signing_key_path,
             network=network,
-            vault=vault,
             validator_type=validator_type,
         )
-=======
-        return Credential(private_key=private_key, path=signing_key_path, network=network)
 
     @staticmethod
     def load_credential(
         network: str, vault: ChecksumAddress, private_key: BLSPrivateKey
     ) -> Credential:
-        return Credential(private_key=private_key, network=network, vault=vault)
->>>>>>> 3d8eb829
+        return Credential(private_key=private_key, network=network, vault=vault)