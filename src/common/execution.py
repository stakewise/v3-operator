import asyncio
import logging
from typing import cast

from eth_typing import BlockNumber, ChecksumAddress
from hexbytes import HexBytes
from sw_utils import GasManager, InterruptHandler, ProtocolConfig, build_protocol_config
from web3 import Web3
from web3.contract.async_contract import AsyncContractFunction
from web3.types import Gwei, TxParams, Wei

from src.common.app_state import AppState, OraclesCache
from src.common.clients import execution_client, ipfs_fetch_client
from src.common.contracts import keeper_contract, multicall_contract
from src.common.metrics import metrics
from src.common.tasks import BaseTask
from src.common.wallet import hot_wallet
<<<<<<< HEAD
from src.config.settings import ATTEMPTS_WITH_DEFAULT_GAS, settings
=======
from src.config.settings import settings
>>>>>>> 434e5fa8

logger = logging.getLogger(__name__)


<<<<<<< HEAD
=======
def build_gas_manager() -> GasManager:
    min_effective_priority_fee_per_gas = settings.network_config.MIN_EFFECTIVE_PRIORITY_FEE_PER_GAS
    return GasManager(
        execution_client=execution_client,
        max_fee_per_gas=Web3.to_wei(settings.max_fee_per_gas_gwei, 'gwei'),
        priority_fee_num_blocks=settings.priority_fee_num_blocks,
        priority_fee_percentile=settings.priority_fee_percentile,
        min_effective_priority_fee_per_gas=min_effective_priority_fee_per_gas,
    )


async def check_vault_address() -> None:
    try:
        await Vault().get_validators_root()
    except BadFunctionCallOutput as e:
        raise click.ClickException('Invalid vault contract address') from e


>>>>>>> 434e5fa8
async def get_protocol_config() -> ProtocolConfig:
    await update_oracles_cache()
    app_state = AppState()

    oracles_cache = cast(OraclesCache, app_state.oracles_cache)
    pc = build_protocol_config(
        config_data=oracles_cache.config,
        rewards_threshold=oracles_cache.rewards_threshold,
        validators_threshold=oracles_cache.validators_threshold,
    )
    return pc


async def update_oracles_cache() -> None:
    """
    Fetches latest oracle config from IPFS. Uses cache if possible.
    """
    app_state = AppState()
    oracles_cache = app_state.oracles_cache

    # Find the latest block for which oracle config is cached
    if oracles_cache:
        from_block = BlockNumber(oracles_cache.checkpoint_block + 1)
    else:
        from_block = settings.network_config.KEEPER_GENESIS_BLOCK

    to_block = await execution_client.eth.get_block_number()

    if from_block > to_block:
        return

    logger.debug('update_oracles_cache: get logs from block %s to block %s', from_block, to_block)
    event = await keeper_contract.get_config_updated_event(from_block=from_block, to_block=to_block)
    if event:
        ipfs_hash = event['args']['configIpfsHash']
        config = cast(dict, await ipfs_fetch_client.fetch_json(ipfs_hash))
    else:
        config = oracles_cache.config  # type: ignore

    rewards_threshold_call = keeper_contract.encode_abi(fn_name='rewardsMinOracles', args=[])
    validators_threshold_call = keeper_contract.encode_abi(fn_name='validatorsMinOracles', args=[])
    _, multicall_response = await multicall_contract.aggregate(
        [
            (keeper_contract.contract_address, rewards_threshold_call),
            (keeper_contract.contract_address, validators_threshold_call),
        ],
        block_number=to_block,
    )
    rewards_threshold = Web3.to_int(multicall_response[0])
    validators_threshold = Web3.to_int(multicall_response[1])

    app_state.oracles_cache = OraclesCache(
        config=config,
        validators_threshold=validators_threshold,
        rewards_threshold=rewards_threshold,
        checkpoint_block=to_block,
    )


class WalletTask(BaseTask):
    async def process_block(self, interrupt_handler: InterruptHandler) -> None:
        await check_hot_wallet_balance()


async def check_hot_wallet_balance() -> None:
    hot_wallet_min_balance = settings.network_config.HOT_WALLET_MIN_BALANCE
    symbol = settings.network_config.WALLET_BALANCE_SYMBOL

    if hot_wallet_min_balance <= 0:
        return

    hot_wallet_balance = await get_hot_wallet_balance()

    metrics.wallet_balance.labels(network=settings.network).set(hot_wallet_balance)

    if hot_wallet_balance < hot_wallet_min_balance:
        logger.warning(
            'Wallet %s balance is too low. At least %s %s is recommended.',
            hot_wallet.address,
            Web3.from_wei(hot_wallet_min_balance, 'ether'),
            symbol,
        )


async def get_hot_wallet_balance() -> Wei:
    return await execution_client.eth.get_balance(hot_wallet.address)


async def transaction_gas_wrapper(
    tx_function: AsyncContractFunction, tx_params: TxParams | None = None
) -> HexBytes:
    """Handles periods with high gas in the network."""
    if not tx_params:
        tx_params = {}

    # trying to submit with basic gas
    for i in range(ATTEMPTS_WITH_DEFAULT_GAS):
        try:
            return await tx_function.transact(tx_params)
        except ValueError as e:
            # Handle only FeeTooLow error
            code = None
            if e.args and isinstance(e.args[0], dict):
                code = e.args[0].get('code')
            if not code or code != -32010:
                raise e
            if i < ATTEMPTS_WITH_DEFAULT_GAS - 1:  # skip last sleep
                await asyncio.sleep(settings.network_config.SECONDS_PER_BLOCK)

    # use high priority fee
    gas_manager = build_gas_manager()
    tx_params = tx_params | await gas_manager.get_high_priority_tx_params()
    return await tx_function.transact(tx_params)


def build_gas_manager() -> GasManager:
    min_effective_priority_fee_per_gas = settings.network_config.MIN_EFFECTIVE_PRIORITY_FEE_PER_GAS
    return GasManager(
        execution_client=execution_client,
        max_fee_per_gas=Wei(settings.max_fee_per_gas_gwei),
        priority_fee_num_blocks=settings.priority_fee_num_blocks,
        priority_fee_percentile=settings.priority_fee_percentile,
        min_effective_priority_fee_per_gas=min_effective_priority_fee_per_gas,
    )


async def get_consolidation_request_fee(
    address: ChecksumAddress, block_number: BlockNumber
) -> Gwei:
    """
    Retrieves the current fee for a consolidation transaction with an execution layer request.
    """
    tx_data: TxParams = {
        'to': address,
        'data': b'',
    }

    fee = await execution_client.eth.call(tx_data, block_identifier=block_number)
    return Gwei(Web3.to_int(fee))<|MERGE_RESOLUTION|>--- conflicted
+++ resolved
@@ -15,36 +15,11 @@
 from src.common.metrics import metrics
 from src.common.tasks import BaseTask
 from src.common.wallet import hot_wallet
-<<<<<<< HEAD
 from src.config.settings import ATTEMPTS_WITH_DEFAULT_GAS, settings
-=======
-from src.config.settings import settings
->>>>>>> 434e5fa8
 
 logger = logging.getLogger(__name__)
 
 
-<<<<<<< HEAD
-=======
-def build_gas_manager() -> GasManager:
-    min_effective_priority_fee_per_gas = settings.network_config.MIN_EFFECTIVE_PRIORITY_FEE_PER_GAS
-    return GasManager(
-        execution_client=execution_client,
-        max_fee_per_gas=Web3.to_wei(settings.max_fee_per_gas_gwei, 'gwei'),
-        priority_fee_num_blocks=settings.priority_fee_num_blocks,
-        priority_fee_percentile=settings.priority_fee_percentile,
-        min_effective_priority_fee_per_gas=min_effective_priority_fee_per_gas,
-    )
-
-
-async def check_vault_address() -> None:
-    try:
-        await Vault().get_validators_root()
-    except BadFunctionCallOutput as e:
-        raise click.ClickException('Invalid vault contract address') from e
-
-
->>>>>>> 434e5fa8
 async def get_protocol_config() -> ProtocolConfig:
     await update_oracles_cache()
     app_state = AppState()
@@ -164,7 +139,7 @@
     min_effective_priority_fee_per_gas = settings.network_config.MIN_EFFECTIVE_PRIORITY_FEE_PER_GAS
     return GasManager(
         execution_client=execution_client,
-        max_fee_per_gas=Wei(settings.max_fee_per_gas_gwei),
+        max_fee_per_gas=Web3.to_wei(settings.max_fee_per_gas_gwei, 'gwei'),
         priority_fee_num_blocks=settings.priority_fee_num_blocks,
         priority_fee_percentile=settings.priority_fee_percentile,
         min_effective_priority_fee_per_gas=min_effective_priority_fee_per_gas,
