from eth_typing import ChecksumAddress
from hexbytes import HexBytes
from sw_utils.networks import GNO_NETWORKS
from web3 import Web3
from web3.types import Wei

from src.common.clients import ipfs_fetch_client
from src.common.contracts import VaultContract, keeper_contract
from src.common.typings import HarvestParams
from src.config.settings import settings


<<<<<<< HEAD
async def get_harvest_params(vault_address: ChecksumAddress) -> HarvestParams | None:
    last_rewards = await keeper_contract.get_last_rewards_update()
    if last_rewards is None:
        return None

    vault_contract = VaultContract(vault_address)
    if not await keeper_contract.can_harvest(vault_contract.contract_address):
=======
async def get_harvest_params() -> HarvestParams | None:
    if not await keeper_contract.can_harvest(vault_contract.contract_address):
        return None

    last_rewards = await keeper_contract.get_last_rewards_update()
    if last_rewards is None:
>>>>>>> b60c56b2
        return None

    harvest_params = await _fetch_harvest_params_from_ipfs(
        vault_contract=vault_contract,
        ipfs_hash=last_rewards.ipfs_hash,
        rewards_root=last_rewards.rewards_root,
    )
    return harvest_params


async def _fetch_harvest_params_from_ipfs(
    vault_contract: VaultContract, ipfs_hash: str, rewards_root: bytes
) -> HarvestParams | None:
    ipfs_data = await ipfs_fetch_client.fetch_json(ipfs_hash)
    mev_escrow = await vault_contract.mev_escrow()

    for vault_data in ipfs_data['vaults']:  # type: ignore
        if vault_contract.contract_address != Web3.to_checksum_address(vault_data['vault']):
            continue

        if mev_escrow == settings.network_config.SHARED_MEV_ESCROW_CONTRACT_ADDRESS:
            # shared mev vault
            if settings.network in GNO_NETWORKS:
                reward = vault_data['consensus_reward']
            else:
                reward = Wei(
                    vault_data['consensus_reward']
                    + vault_data['unlocked_mev_reward']
                    + vault_data['locked_mev_reward']
                )
            unlocked_mev_reward = Wei(vault_data['unlocked_mev_reward'])
        else:
            # own mev vault
            unlocked_mev_reward = Wei(0)
            reward = Wei(vault_data['consensus_reward'])

        return HarvestParams(
            rewards_root=HexBytes(rewards_root),
            reward=reward,
            unlocked_mev_reward=unlocked_mev_reward,
            proof=[HexBytes(Web3.to_bytes(hexstr=x)) for x in vault_data['proof']],
        )

    return None<|MERGE_RESOLUTION|>--- conflicted
+++ resolved
@@ -10,24 +10,15 @@
 from src.config.settings import settings
 
 
-<<<<<<< HEAD
 async def get_harvest_params(vault_address: ChecksumAddress) -> HarvestParams | None:
+    if not await keeper_contract.can_harvest(vault_address):
+        return None
+
     last_rewards = await keeper_contract.get_last_rewards_update()
     if last_rewards is None:
         return None
 
     vault_contract = VaultContract(vault_address)
-    if not await keeper_contract.can_harvest(vault_contract.contract_address):
-=======
-async def get_harvest_params() -> HarvestParams | None:
-    if not await keeper_contract.can_harvest(vault_contract.contract_address):
-        return None
-
-    last_rewards = await keeper_contract.get_last_rewards_update()
-    if last_rewards is None:
->>>>>>> b60c56b2
-        return None
-
     harvest_params = await _fetch_harvest_params_from_ipfs(
         vault_contract=vault_contract,
         ipfs_hash=last_rewards.ipfs_hash,
