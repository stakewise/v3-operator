import asyncio
import logging
import socket
import time
from os import path
from pathlib import Path

import click
import psutil
from aiohttp import ClientSession, ClientTimeout
<<<<<<< HEAD
from click import ClickException
from gql import gql
from sw_utils import (
    ChainHead,
    InterruptHandler,
    IpfsFetchClient,
    get_consensus_client,
    get_execution_client,
)
=======
from sw_utils import IpfsFetchClient, get_consensus_client, get_execution_client
>>>>>>> c9e0789e
from sw_utils.graph.client import GraphClient as SWGraphClient
from sw_utils.pectra import get_pectra_vault_version
from web3 import Web3
from web3.exceptions import BadFunctionCallOutput

from src.common.clients import OPERATOR_USER_AGENT, db_client
from src.common.clients import execution_client as default_execution_client
from src.common.consensus import get_chain_finalized_head
from src.common.contracts import (
    VaultContract,
    keeper_contract,
    validators_registry_contract,
)
from src.common.execution import check_wallet_balance
from src.common.harvest import get_harvest_params
from src.common.protocol_config import get_protocol_config
from src.common.typings import ValidatorsRegistrationMode
from src.common.utils import format_error, round_down, warning_verbose
from src.common.wallet import wallet
from src.config.networks import NETWORKS
<<<<<<< HEAD
from src.config.settings import (
    DEFAULT_CONSENSUS_ENDPOINT,
    DEFAULT_EXECUTION_ENDPOINT,
    WITHDRAWALS_INTERVAL,
    settings,
)
=======
from src.config.settings import WITHDRAWALS_INTERVAL, settings
from src.meta_vault.graph import graph_get_vaults
>>>>>>> c9e0789e
from src.validators.execution import get_withdrawable_assets
from src.validators.keystores.local import LocalKeystore
from src.validators.relayer import RelayerClient

logger = logging.getLogger(__name__)

IPFS_HASH_EXAMPLE = 'QmawUdo17Fvo7xa6ARCUSMV1eoVwPtVuzx8L8Crj2xozWm'


# pylint: disable-next=too-many-statements
async def startup_checks() -> None:
    logger.info('Checking connection to database...')
    db_client.create_db_dir()
    with db_client.get_db_connection() as conn:
        conn.cursor()
    logger.info('Connected to database %s.', settings.database)

    if settings.run_nodes:
        # Wait a bit for nodes to start
        await asyncio.sleep(10)

    logger.info('Checking connection to consensus nodes...')
    await wait_for_consensus_node()

    logger.info('Checking connection to execution nodes...')
    await wait_for_execution_node()

    logger.info('Checking consensus nodes network...')
    await _check_consensus_nodes_network()

<<<<<<< HEAD
    logger.info('Checking execution nodes network...')
    await _check_execution_nodes_network()

    logger.info('Checking that consensus and execution nodes are in sync...')
    chain_state = await get_chain_finalized_head()
    await wait_execution_catch_up_consensus(chain_state)

    if settings.claim_fee_splitter:
=======
    if settings.claim_fee_splitter or settings.process_meta_vault:
>>>>>>> c9e0789e
        logger.info('Checking graph nodes...')
        await wait_for_graph_node_sync_to_chain_head()

    logger.info('Checking oracles config...')
    await _check_events_logs()

    logger.info('Checking vault address %s...', settings.vault)
    await _check_vault_address()

    await _check_vault_withdrawable_assets()

    logger.info('Checking wallet balance %s...', wallet.address)
    await check_wallet_balance()

    logger.info('Checking connection to ipfs nodes...')
    healthy_ipfs_endpoints = await _check_ipfs_endpoints()

    logger.info('Connected to ipfs nodes at %s.', ', '.join(healthy_ipfs_endpoints))

    logger.info('Checking connection to oracles set...')
    healthy_oracles = await collect_healthy_oracles()
    logger.info('Connected to oracles at %s', ', '.join(healthy_oracles))

    await check_vault_version()

    if settings.enable_metrics:
        logger.info('Checking metrics server...')
        check_metrics_port()

    if (
        settings.validators_registration_mode == ValidatorsRegistrationMode.AUTO
        and settings.keystore_cls_str == LocalKeystore.__name__
        and not settings.disable_validators_registration
    ):
        logger.info('Checking keystores dir...')
        wait_for_keystores_dir()
        logger.info('Found keystores dir')

    await check_validators_manager()

    if settings.validators_registration_mode == ValidatorsRegistrationMode.API:
        logger.info('Checking Relayer endpoint %s...', settings.relayer_endpoint)
        await _check_relayer_endpoint()

    protocol_config = await get_protocol_config()
    if WITHDRAWALS_INTERVAL > protocol_config.force_withdrawals_period:
        raise ValueError(
            'WITHDRAWALS_INTERVAL setting should be less than '
            f'force withdrawals period({protocol_config.force_withdrawals_period} seconds)'
        )
    if settings.process_meta_vault:
        await _check_is_meta_vault()


def validate_settings() -> None:
    if not settings.execution_endpoints:
        raise ClickException('EXECUTION_ENDPOINTS is missing')

    if not settings.consensus_endpoints:
        raise ClickException('CONSENSUS_ENDPOINTS is missing')

<<<<<<< HEAD
    if not settings.graph_endpoint and settings.claim_fee_splitter:
        raise ClickException('GRAPH_ENDPOINT is missing')

    if settings.run_nodes and settings.execution_endpoints != [DEFAULT_EXECUTION_ENDPOINT]:
        raise ClickException(
            f'With --run-nodes enabled, --execution-endpoints should be '
            f'set to the default value: {DEFAULT_EXECUTION_ENDPOINT}'
        )

    if settings.run_nodes and settings.consensus_endpoints != [DEFAULT_CONSENSUS_ENDPOINT]:
        raise ClickException(
            f'With --run-nodes enabled, --consensus-endpoints should be '
            f'set to the default value: {DEFAULT_CONSENSUS_ENDPOINT}'
        )
=======
    if not settings.graph_endpoint and (settings.claim_fee_splitter or settings.process_meta_vault):
        raise ValueError('GRAPH_ENDPOINT is missing')
>>>>>>> c9e0789e


async def wait_for_consensus_node() -> None:
    """
    Waits until at least one endpoint in the list of consensus endpoints is available
    """
    done = False
    while True:
        for consensus_endpoint in settings.consensus_endpoints:
            try:
                consensus_client = get_consensus_client(
                    [consensus_endpoint],
                    user_agent=OPERATOR_USER_AGENT,
                )
                syncing = await consensus_client.get_syncing()
                if syncing['data']['is_syncing'] is True:
                    logger.warning(
                        'The consensus node located at %s has not completed synchronization yet. '
                        'The remaining synchronization distance is %s.',
                        consensus_endpoint,
                        syncing['data']['sync_distance'],
                    )
                    continue
                data = await consensus_client.get_finality_checkpoint()
                logger.info(
                    'Connected to consensus node at %s. Finalized epoch: %s',
                    consensus_endpoint,
                    data['data']['finalized']['epoch'],
                )
                done = True
            except Exception as e:
                logger.warning(
                    'Failed to connect to consensus node at %s. %s',
                    consensus_endpoint,
                    e,
                )
        if done:
            return
        logger.warning('Consensus nodes are not ready. Retrying in 10 seconds...')
        await asyncio.sleep(10)


async def wait_for_execution_node() -> None:
    """
    Waits until at least one endpoint in the list of execution endpoints is available
    """
    done = False
    while True:
        for execution_endpoint in settings.execution_endpoints:
            try:
                execution_client = get_execution_client(
                    [execution_endpoint],
                    jwt_secret=settings.execution_jwt_secret,
                    user_agent=OPERATOR_USER_AGENT,
                )

                syncing = await execution_client.eth.syncing
                if syncing is True:
                    logger.warning(
                        'The execution node located at %s has not completed synchronization yet.',
                        execution_endpoint,
                    )
                    continue
                block_number = await execution_client.eth.block_number
                if block_number <= 0:
                    # There was a case when `block_number` equals to 0 although `syncing` is False.
                    logger.warning(
                        'Execution node %s. Current block number is %s',
                        execution_endpoint,
                        block_number,
                    )
                    continue
                logger.info(
                    'Connected to execution node at %s. Current block number: %s',
                    execution_endpoint,
                    block_number,
                )
                done = True
            except Exception as e:
                logger.warning(
                    'Failed to connect to execution node at %s. %s',
                    execution_endpoint,
                    e,
                )
        if done:
            return
        logger.warning('Execution nodes are not ready. Retrying in 10 seconds...')
        await asyncio.sleep(10)


<<<<<<< HEAD
async def wait_execution_catch_up_consensus(
    chain_head: ChainHead, interrupt_handler: InterruptHandler | None = None
) -> None:
    """
    Consider execution and consensus nodes are working independently of each other.
    Check execution node is synced to the consensus finalized block.
    """
    execution_client = default_execution_client

    while True:
        if interrupt_handler and interrupt_handler.exit:
            return

        execution_block_number = await execution_client.eth.get_block_number()
        if execution_block_number >= chain_head.block_number:
            return

        logger.warning(
            'The execution client is behind the consensus client: '
            'execution block %d, consensus finalized block %d, distance %d blocks',
            execution_block_number,
            chain_head.block_number,
            chain_head.block_number - execution_block_number,
        )
        sleep_time = float(settings.network_config.SECONDS_PER_BLOCK)

        if interrupt_handler:
            await interrupt_handler.sleep(sleep_time)
        else:
            await asyncio.sleep(sleep_time)


async def wait_for_graph_node() -> None:
=======
async def wait_for_graph_node_sync_to_chain_head() -> None:
>>>>>>> c9e0789e
    """
    Waits until graph node is available and synced to the finalized head of the chain.
    """
    # Create non-retry graph client
    graph_client = SWGraphClient(
        endpoint=settings.graph_endpoint,
        request_timeout=settings.graph_request_timeout,
        retry_timeout=0,
        page_size=settings.graph_page_size,
    )
    chain_state = await get_chain_finalized_head()
    graph_block_number = await graph_client.get_last_synced_block()

    while graph_block_number < chain_state.block_number:
        logger.warning(
            'The graph node located at %s has not completed synchronization yet.',
            settings.graph_endpoint,
        )
        await asyncio.sleep(settings.network_config.SECONDS_PER_BLOCK)
        chain_state = await get_chain_finalized_head()
        graph_block_number = await graph_client.get_last_synced_block()


async def collect_healthy_oracles() -> list:
    oracles = (await get_protocol_config()).oracles
    endpoints = [oracle.endpoints for oracle in oracles]

    async with ClientSession(timeout=ClientTimeout(60)) as session:
        results = await asyncio.gather(
            *[
                _aiohttp_fetch(session=session, url=endpoint)
                for replicas in endpoints
                for endpoint in replicas
            ],
            return_exceptions=True,
        )

    healthy_oracles = []
    for result, endpoint in zip(results, endpoints):
        if isinstance(result, Exception):
            warning_verbose('%s for endpoint %s', format_error(result), endpoint)
            continue

        if result:
            healthy_oracles.append(result)

    return healthy_oracles


def check_metrics_port() -> None:
    sock = socket.socket(socket.AF_INET, socket.SOCK_STREAM)
    while True:
        result = sock.connect_ex((settings.metrics_host, settings.metrics_port))
        if result != 0:
            break
        logger.warning(
            "Can't start metrics server at %s:%s. Port is busy. Retrying in 10 seconds...",
            settings.metrics_host,
            settings.metrics_port,
        )
        time.sleep(10)
    sock.close()


def wait_for_keystores_dir() -> None:
    while not path.exists(settings.keystores_dir):
        logger.warning(
            "Can't find keystores directory (%s)",
            settings.keystores_dir,
        )
        time.sleep(15)


async def _check_consensus_nodes_network() -> None:
    """
    Checks that consensus node network is the same as settings.network
    """
    chain_id_to_network = _get_chain_id_to_network_dict()
    for consensus_endpoint in settings.consensus_endpoints:
        consensus_client = get_consensus_client(
            [consensus_endpoint], user_agent=OPERATOR_USER_AGENT
        )
        deposit_contract_data = (await consensus_client.get_deposit_contract())['data']
        consensus_chain_id = int(deposit_contract_data['chain_id'])
        consensus_network = chain_id_to_network.get(consensus_chain_id)
        if settings.network_config.CHAIN_ID != consensus_chain_id:
            raise ValueError(
                f'Consensus node network is {consensus_network or 'unknown'}, '
                f'while {settings.network} is set in the vault config.'
            )


async def _check_execution_nodes_network() -> None:
    """
    Checks that execution node network is the same as settings.network
    """
    chain_id_to_network = _get_chain_id_to_network_dict()
    for execution_endpoint in settings.execution_endpoints:
        execution_client = get_execution_client(
            [execution_endpoint],
            jwt_secret=settings.execution_jwt_secret,
            user_agent=OPERATOR_USER_AGENT,
        )
        execution_chain_id = await execution_client.eth.chain_id
        execution_network = chain_id_to_network.get(execution_chain_id)
        if settings.network_config.CHAIN_ID != execution_chain_id:
            raise ValueError(
                f'Execution node network is {execution_network or 'unknown'}, '
                f'while {settings.network}  is set in the vault config.'
            )


def _get_chain_id_to_network_dict() -> dict[int, str]:
    chain_id_to_network: dict[int, str] = {}
    for network, network_config in NETWORKS.items():
        chain_id_to_network[network_config.CHAIN_ID] = network
    return chain_id_to_network


async def _aiohttp_fetch(session: ClientSession, url: str) -> str:
    async with session.get(url=url) as response:
        response.raise_for_status()
    return url


async def _check_ipfs_endpoints() -> list[str]:
    healthy_ipfs_endpoints = []

    for endpoint in settings.ipfs_fetch_endpoints:
        client = IpfsFetchClient([endpoint])
        try:
            await client.fetch_json(IPFS_HASH_EXAMPLE)
        except Exception as e:
            logger.warning("Can't connect to ipfs node %s: %s", endpoint, e)
        else:
            healthy_ipfs_endpoints.append(endpoint)

    return healthy_ipfs_endpoints


async def check_validators_manager() -> None:
    if settings.validators_registration_mode != ValidatorsRegistrationMode.AUTO:
        return
    vault_contract = VaultContract(settings.vault)
    validators_manager = await vault_contract.validators_manager()
    if validators_manager != wallet.account.address:
        raise RuntimeError(
            f'The Validators Manager role must be assigned to the address {wallet.account.address}'
            f' for the vault {settings.vault}. Please update it in the vault settings.'
        )


async def check_vault_version() -> None:
    vault_contract = VaultContract(settings.vault)
    if await vault_contract.version() < get_pectra_vault_version(settings.network, settings.vault):
        raise RuntimeError(f'Please upgrade Vault {settings.vault} to the latest version.')


async def _check_events_logs() -> None:
    """Check that EL client didn't prune logs"""
    events = await keeper_contract.events.ConfigUpdated.get_logs(  # type: ignore
        fromBlock=settings.network_config.CONFIG_UPDATE_EVENT_BLOCK,
        toBlock=settings.network_config.CONFIG_UPDATE_EVENT_BLOCK,
    )
    if not events:
        raise ValueError(
            "Can't find oracle config. Please, ensure that EL client didn't prune event logs."
        )

    events = await validators_registry_contract.events.DepositEvent.get_logs(  # type: ignore
        fromBlock=settings.network_config.GENESIS_VALIDATORS_LAST_BLOCK,
        toBlock=settings.network_config.GENESIS_VALIDATORS_LAST_BLOCK,
    )
    if not events:
        raise ValueError(
            "Can't find network validator events. "
            "Please, ensure that EL client didn't prune event logs."
        )


async def _check_vault_withdrawable_assets() -> None:
    harvest_params = await get_harvest_params()
    withdrawable_assets = await get_withdrawable_assets(harvest_params=harvest_params)

    # Note. We round down assets in the log message because of the case when assets
    # is slightly less than required amount to register validator.
    # Standard rounding will show that we have enough assets, but in fact we don't.
    logger.info(
        'Vault withdrawable assets: %s %s',
        round_down(Web3.from_wei(withdrawable_assets, 'ether'), 2),
        settings.network_config.VAULT_BALANCE_SYMBOL,
    )


async def _check_relayer_endpoint() -> None:
    info = await RelayerClient().get_info()

    relayer_network = info['network']
    if relayer_network != settings.network:
        raise ValueError(
            f'Relayer network "{relayer_network}" does not match '
            f'Operator network "{settings.network}"'
        )


async def _check_vault_address() -> None:
    try:
        await VaultContract(address=settings.vault).version()
    except BadFunctionCallOutput as e:
<<<<<<< HEAD
        raise ClickException(f'Invalid vault contract address {settings.vault}') from e


def check_hardware_requirements(data_dir: Path, network: str, no_confirm: bool) -> None:
    # Check memory requirements
    mem = psutil.virtual_memory()
    mem_total_gb = mem.total / (1024**3)
    min_memory_gb = NETWORKS[network].NODE_CONFIG.MIN_MEMORY_GB

    if mem_total_gb < min_memory_gb:
        if not no_confirm and not click.confirm(
            f'At least {min_memory_gb} GB of RAM is recommended to run the nodes.\n'
            f'You have {mem_total_gb:.1f} GB of RAM in total.\n'
            f'Do you want to continue anyway?',
            default=False,
        ):
            raise click.Abort()

    # Check disk space requirements
    disk_usage = psutil.disk_usage(str(data_dir))
    disk_total_tb = disk_usage.total / (1024**4)
    min_disk_tb = NETWORKS[network].NODE_CONFIG.MIN_DISK_SPACE_TB

    if disk_total_tb < min_disk_tb:
        if not no_confirm and not click.confirm(
            f'At least {min_disk_tb} TB of disk space is recommended in the data directory.\n'
            f'You have {disk_total_tb:.1f} TB available at {data_dir}.\n'
            f'Do you want to continue anyway?',
            default=False,
        ):
            raise click.Abort()
=======
        raise click.ClickException(f'Invalid vault contract address {settings.vault}') from e


async def _check_is_meta_vault() -> None:
    meta_vaults = await graph_get_vaults(is_meta_vault=True)
    if settings.vault not in meta_vaults:
        raise ValueError(f'Vault {settings.vault} is not a meta vault')
>>>>>>> c9e0789e
<|MERGE_RESOLUTION|>--- conflicted
+++ resolved
@@ -8,9 +8,7 @@
 import click
 import psutil
 from aiohttp import ClientSession, ClientTimeout
-<<<<<<< HEAD
 from click import ClickException
-from gql import gql
 from sw_utils import (
     ChainHead,
     InterruptHandler,
@@ -18,9 +16,6 @@
     get_consensus_client,
     get_execution_client,
 )
-=======
-from sw_utils import IpfsFetchClient, get_consensus_client, get_execution_client
->>>>>>> c9e0789e
 from sw_utils.graph.client import GraphClient as SWGraphClient
 from sw_utils.pectra import get_pectra_vault_version
 from web3 import Web3
@@ -41,17 +36,13 @@
 from src.common.utils import format_error, round_down, warning_verbose
 from src.common.wallet import wallet
 from src.config.networks import NETWORKS
-<<<<<<< HEAD
 from src.config.settings import (
     DEFAULT_CONSENSUS_ENDPOINT,
     DEFAULT_EXECUTION_ENDPOINT,
     WITHDRAWALS_INTERVAL,
     settings,
 )
-=======
-from src.config.settings import WITHDRAWALS_INTERVAL, settings
 from src.meta_vault.graph import graph_get_vaults
->>>>>>> c9e0789e
 from src.validators.execution import get_withdrawable_assets
 from src.validators.keystores.local import LocalKeystore
 from src.validators.relayer import RelayerClient
@@ -82,7 +73,6 @@
     logger.info('Checking consensus nodes network...')
     await _check_consensus_nodes_network()
 
-<<<<<<< HEAD
     logger.info('Checking execution nodes network...')
     await _check_execution_nodes_network()
 
@@ -90,10 +80,25 @@
     chain_state = await get_chain_finalized_head()
     await wait_execution_catch_up_consensus(chain_state)
 
-    if settings.claim_fee_splitter:
-=======
+    logger.info('Checking execution nodes network...')
+    await _check_execution_nodes_network()
+
+    logger.info('Checking that consensus and execution nodes are in sync...')
+    chain_state = await get_chain_finalized_head()
+    await wait_execution_catch_up_consensus(chain_state)
+
     if settings.claim_fee_splitter or settings.process_meta_vault:
->>>>>>> c9e0789e
+        logger.info('Checking graph nodes...')
+        await wait_for_graph_node_sync_to_chain_head()
+
+    logger.info('Checking execution nodes network...')
+    await _check_execution_nodes_network()
+
+    logger.info('Checking that consensus and execution nodes are in sync...')
+    chain_state = await get_chain_finalized_head()
+    await wait_execution_catch_up_consensus(chain_state)
+
+    if settings.claim_fee_splitter or settings.process_meta_vault:
         logger.info('Checking graph nodes...')
         await wait_for_graph_node_sync_to_chain_head()
 
@@ -155,8 +160,7 @@
     if not settings.consensus_endpoints:
         raise ClickException('CONSENSUS_ENDPOINTS is missing')
 
-<<<<<<< HEAD
-    if not settings.graph_endpoint and settings.claim_fee_splitter:
+    if not settings.graph_endpoint and (settings.claim_fee_splitter or settings.process_meta_vault):
         raise ClickException('GRAPH_ENDPOINT is missing')
 
     if settings.run_nodes and settings.execution_endpoints != [DEFAULT_EXECUTION_ENDPOINT]:
@@ -170,10 +174,6 @@
             f'With --run-nodes enabled, --consensus-endpoints should be '
             f'set to the default value: {DEFAULT_CONSENSUS_ENDPOINT}'
         )
-=======
-    if not settings.graph_endpoint and (settings.claim_fee_splitter or settings.process_meta_vault):
-        raise ValueError('GRAPH_ENDPOINT is missing')
->>>>>>> c9e0789e
 
 
 async def wait_for_consensus_node() -> None:
@@ -264,7 +264,6 @@
         await asyncio.sleep(10)
 
 
-<<<<<<< HEAD
 async def wait_execution_catch_up_consensus(
     chain_head: ChainHead, interrupt_handler: InterruptHandler | None = None
 ) -> None:
@@ -297,10 +296,7 @@
             await asyncio.sleep(sleep_time)
 
 
-async def wait_for_graph_node() -> None:
-=======
 async def wait_for_graph_node_sync_to_chain_head() -> None:
->>>>>>> c9e0789e
     """
     Waits until graph node is available and synced to the finalized head of the chain.
     """
@@ -510,8 +506,13 @@
     try:
         await VaultContract(address=settings.vault).version()
     except BadFunctionCallOutput as e:
-<<<<<<< HEAD
         raise ClickException(f'Invalid vault contract address {settings.vault}') from e
+
+
+async def _check_is_meta_vault() -> None:
+    meta_vaults = await graph_get_vaults(is_meta_vault=True)
+    if settings.vault not in meta_vaults:
+        raise ValueError(f'Vault {settings.vault} is not a meta vault')
 
 
 def check_hardware_requirements(data_dir: Path, network: str, no_confirm: bool) -> None:
@@ -541,13 +542,4 @@
             f'Do you want to continue anyway?',
             default=False,
         ):
-            raise click.Abort()
-=======
-        raise click.ClickException(f'Invalid vault contract address {settings.vault}') from e
-
-
-async def _check_is_meta_vault() -> None:
-    meta_vaults = await graph_get_vaults(is_meta_vault=True)
-    if settings.vault not in meta_vaults:
-        raise ValueError(f'Vault {settings.vault} is not a meta vault')
->>>>>>> c9e0789e
+            raise click.Abort()