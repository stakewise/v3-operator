--- conflicted
+++ resolved
@@ -41,10 +41,6 @@
 
 
 class ValidatorType(Enum):
-<<<<<<< HEAD
-    V1 = 'V1'
-    V2 = 'V2'
-=======
     V1 = '0x01'
     V2 = '0x02'
 
@@ -57,7 +53,6 @@
 
     AUTO = 'AUTO'
     API = 'API'
->>>>>>> 672a3dff
 
 
 class Singleton(type):
