--- conflicted
+++ resolved
@@ -4,12 +4,6 @@
 import click
 from eth_typing import ChecksumAddress, HexStr
 from eth_utils import is_address, is_hexstr, to_checksum_address
-<<<<<<< HEAD
-from web3.types import Gwei
-
-from src.common.language import validate_mnemonic as verify_mnemonic
-from src.config.settings import DEFAULT_MIN_DEPOSIT_AMOUNT_GWEI
-=======
 from web3 import Web3
 
 from src.common.language import validate_mnemonic as verify_mnemonic
@@ -19,7 +13,6 @@
     MIN_ACTIVATION_BALANCE,
     MIN_ACTIVATION_BALANCE_GWEI,
 )
->>>>>>> 672a3dff
 
 
 def validate_mnemonic(ctx: click.Context, param: click.Parameter, value: str) -> str:
@@ -41,21 +34,6 @@
     raise click.BadParameter('Invalid Ethereum address')
 
 
-def validate_eth_addresses(
-    ctx: click.Context, param: click.Parameter, value: str | None
-) -> str | None:
-    if not value:
-        return None
-    try:
-        for address in value.split(','):
-            if not is_address(address):
-                raise click.BadParameter('Invalid Ethereum address')
-    except ValueError:
-        pass
-
-    return value
-
-
 def validate_db_uri(ctx: click.Context, param: click.Parameter, value: str) -> str:
     pattern = re.compile(r'.+:\/\/.+:.*@.+\/.+')
     if not pattern.match(value):
@@ -75,22 +53,6 @@
     return value
 
 
-<<<<<<< HEAD
-def validate_min_deposit_amount_gwei(
-    ctx: click.Context, param: click.Parameter, value: int
-) -> Gwei | None:
-    value = Gwei(value)
-    if value < DEFAULT_MIN_DEPOSIT_AMOUNT_GWEI:
-        raise click.BadParameter(
-            f'min-deposit-amount-gwei must be greater than or equal to '
-            f'{DEFAULT_MIN_DEPOSIT_AMOUNT_GWEI} Gwei'
-        )
-
-    return value
-
-
-=======
->>>>>>> 672a3dff
 def validate_public_key(ctx: click.Context, param: click.Parameter, value: str) -> str | None:
     if not value:
         return None
@@ -124,8 +86,6 @@
     return value
 
 
-<<<<<<< HEAD
-=======
 def validate_indexes(ctx: click.Context, param: click.Parameter, value: str) -> list[int] | None:
     if not value:
         return None
@@ -158,7 +118,6 @@
     return value
 
 
->>>>>>> 672a3dff
 def _is_public_key(value: str) -> bool:
     public_key_length = 98
     return is_hexstr(value) and len(value) == public_key_length