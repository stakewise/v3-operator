--- conflicted
+++ resolved
@@ -17,11 +17,7 @@
     WALLET_BALANCE_SYMBOL: str
     VAULT_BALANCE_SYMBOL: str
     DEPOSIT_DATA_REGISTRY_CONTRACT_ADDRESS: ChecksumAddress
-<<<<<<< HEAD
-    V2_POOL_ESCROW_CONTRACT_ADDRESS: ChecksumAddress
     CONSOLIDATION_CONTRACT_ADDRESS: ChecksumAddress
-=======
->>>>>>> 434e5fa8
     HOT_WALLET_MIN_BALANCE: Wei
     STAKEWISE_API_URL: str
     RATED_API_URL: str
@@ -38,15 +34,9 @@
         DEPOSIT_DATA_REGISTRY_CONTRACT_ADDRESS=Web3.to_checksum_address(
             '0x75AB6DdCe07556639333d3Df1eaa684F5735223e'
         ),
-<<<<<<< HEAD
-        V2_POOL_ESCROW_CONTRACT_ADDRESS=Web3.to_checksum_address(
-            '0x2296e122c1a20Fca3CAc3371357BdAd3be0dF079'
-        ),
         CONSOLIDATION_CONTRACT_ADDRESS=Web3.to_checksum_address(
             '0x0000BBdDc7CE488642fb579F8B00f3a590007251'
         ),
-=======
->>>>>>> 434e5fa8
         HOT_WALLET_MIN_BALANCE=Web3.to_wei('0.03', 'ether'),
         STAKEWISE_API_URL='https://mainnet-api.stakewise.io/graphql',
         RATED_API_URL='https://api.rated.network',
@@ -61,13 +51,9 @@
         DEPOSIT_DATA_REGISTRY_CONTRACT_ADDRESS=Web3.to_checksum_address(
             '0x93a3f880E07B27dacA6Ef2d3C23E77DBd6294487'
         ),
-<<<<<<< HEAD
-        V2_POOL_ESCROW_CONTRACT_ADDRESS=Web3.to_checksum_address(EMPTY_ADDR_HEX),
         CONSOLIDATION_CONTRACT_ADDRESS=Web3.to_checksum_address(
             '0x0000BBdDc7CE488642fb579F8B00f3a590007251'
         ),
-=======
->>>>>>> 434e5fa8
         HOT_WALLET_MIN_BALANCE=Web3.to_wei('0.03', 'ether'),
         STAKEWISE_API_URL='https://hoodi-api.stakewise.io/graphql',
         RATED_API_URL='https://api.rated.network',
@@ -82,15 +68,9 @@
         DEPOSIT_DATA_REGISTRY_CONTRACT_ADDRESS=Web3.to_checksum_address(
             '0x58e16621B5c0786D6667D2d54E28A20940269E16'
         ),
-<<<<<<< HEAD
-        V2_POOL_ESCROW_CONTRACT_ADDRESS=Web3.to_checksum_address(
-            '0xfc9B67b6034F6B306EA9Bd8Ec1baf3eFA2490394'
-        ),
         CONSOLIDATION_CONTRACT_ADDRESS=Web3.to_checksum_address(
             '0x0000BBdDc7CE488642fb579F8B00f3a590007251'
         ),
-=======
->>>>>>> 434e5fa8
         HOT_WALLET_MIN_BALANCE=Web3.to_wei('0.01', 'ether'),
         STAKEWISE_API_URL='https://gnosis-api.stakewise.io/graphql',
         RATED_API_URL='https://api.rated.network',
@@ -105,15 +85,9 @@
         DEPOSIT_DATA_REGISTRY_CONTRACT_ADDRESS=Web3.to_checksum_address(
             '0xFAce8504462AEb9BB6ae7Ecb206BD7B1EdF7956D'
         ),
-<<<<<<< HEAD
-        V2_POOL_ESCROW_CONTRACT_ADDRESS=Web3.to_checksum_address(
-            '0x928F9a91E674C886Cae0c377670109aBeF7e19d6'
-        ),
         CONSOLIDATION_CONTRACT_ADDRESS=Web3.to_checksum_address(
             '0x0000BBdDc7CE488642fb579F8B00f3a590007251'
         ),
-=======
->>>>>>> 434e5fa8
         HOT_WALLET_MIN_BALANCE=Web3.to_wei('0.01', 'ether'),
         STAKEWISE_API_URL='https://chiado-api.stakewise.io/graphql',
         RATED_API_URL='https://api.rated.network',
