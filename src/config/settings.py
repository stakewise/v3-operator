from pathlib import Path

from decouple import Csv
from decouple import config as decouple_config
from web3 import Web3
from web3.types import ChecksumAddress

from src.common.typings import Singleton, ValidatorType
from src.config.networks import MAINNET, NETWORKS, NetworkConfig
from src.validators.typings import RelayerTypes, ValidatorsRegistrationMode

DATA_DIR = Path.home() / '.stakewise'

DEFAULT_METRICS_HOST = '127.0.0.1'
DEFAULT_METRICS_PORT = 9100
DEFAULT_METRICS_PREFIX = 'sw_operator'

DEFAULT_MIN_VALIDATORS_REGISTRATION = 1

DEFAULT_HASHI_VAULT_PARALLELISM = 8
DEFAULT_HASHI_VAULT_ENGINE_NAME = 'secret'


# pylint: disable-next=too-many-public-methods,too-many-instance-attributes
class Settings(metaclass=Singleton):
    vaults: list[ChecksumAddress]
    config_dir: Path
    network: str
    consensus_endpoints: list[str]
    consensus_timeout: int
    consensus_retry_timeout: int
    execution_endpoints: list[str]
    execution_timeout: int
    execution_transaction_timeout: int
    execution_retry_timeout: int
    events_blocks_range_interval: int
    execution_jwt_secret: str | None

    harvest_vault: bool
    verbose: bool
    enable_metrics: bool
    metrics_host: str
    metrics_port: int
    metrics_prefix: str
    validator_type: ValidatorType
    validator_keys_file: Path
    keystores_dir: Path
    keystores_password_dir: Path
    keystores_password_file: Path
    remote_signer_url: str | None
    remote_signer_public_keys_url: str | None
    dappnode: bool = False
    hashi_vault_key_paths: list[str] | None
    hashi_vault_key_prefixes: list[str] | None
    hashi_vault_url: str | None
    hashi_vault_engine_name: str
    hashi_vault_token: str | None
    hashi_vault_parallelism: int
    hot_wallet_file: Path
    hot_wallet_password_file: Path
    max_fee_per_gas_gwei: int
    database: Path

    log_level: str
    log_format: str
    web3_log_level: str

    ipfs_fetch_endpoints: list[str]
    ipfs_timeout: int
    ipfs_retry_timeout: int
    genesis_validators_ipfs_timeout: int
    genesis_validators_ipfs_retry_timeout: int
    validators_fetch_chunk_size: int
    sentry_dsn: str
    sentry_environment: str
    pool_size: int | None

    relayer_type: str
    relayer_endpoint: str
    relayer_timeout: int
    validators_registration_mode: ValidatorsRegistrationMode
    skip_startup_checks: bool

    # high priority fee
    priority_fee_num_blocks: int = decouple_config('PRIORITY_FEE_NUM_BLOCKS', default=10, cast=int)
    priority_fee_percentile: float = decouple_config(
        'PRIORITY_FEE_PERCENTILE', default=80.0, cast=float
    )

    disable_available_validators_warnings: bool = decouple_config(
        'DISABLE_AVAILABLE_VALIDATORS_WARNINGS', default=False, cast=bool
    )

    min_validators_registration: int

    # pylint: disable-next=too-many-arguments,too-many-locals,too-many-statements
    def set(
        self,
        vaults: list[ChecksumAddress],
        config_dir: Path,
        network: str,
        consensus_endpoints: str = '',
        execution_endpoints: str = '',
        execution_jwt_secret: str | None = None,
        harvest_vault: bool = False,
        verbose: bool = False,
        enable_metrics: bool = False,
        metrics_port: int = DEFAULT_METRICS_PORT,
        metrics_host: str = DEFAULT_METRICS_HOST,
        metrics_prefix: str = DEFAULT_METRICS_PREFIX,
<<<<<<< HEAD
        validator_type: ValidatorType = ValidatorType.TWO,
        max_fee_per_gas_gwei: int = DEFAULT_MAX_FEE_PER_GAS_GWEI,
=======
        max_fee_per_gas_gwei: int | None = None,
>>>>>>> fdfc75f3
        validator_keys_file: str | None = None,
        keystores_dir: str | None = None,
        keystores_password_file: str | None = None,
        remote_signer_url: str | None = None,
        dappnode: bool = False,
        hashi_vault_key_paths: list[str] | None = None,
        hashi_vault_key_prefixes: list[str] | None = None,
        hashi_vault_url: str | None = None,
        hashi_vault_engine_name: str = DEFAULT_HASHI_VAULT_ENGINE_NAME,
        hashi_vault_token: str | None = None,
        hashi_vault_parallelism: int = DEFAULT_HASHI_VAULT_PARALLELISM,
        hot_wallet_file: str | None = None,
        hot_wallet_password_file: str | None = None,
        database_dir: str | None = None,
        log_level: str | None = None,
        log_format: str | None = None,
        pool_size: int | None = None,
        relayer_type: str = RelayerTypes.DEFAULT,
        relayer_endpoint: str | None = None,
        validators_registration_mode: ValidatorsRegistrationMode = ValidatorsRegistrationMode.AUTO,
        min_validators_registration: int = DEFAULT_MIN_VALIDATORS_REGISTRATION,
    ) -> None:
        self.vaults = vaults
        config_dir.mkdir(parents=True, exist_ok=True)
        self.config_dir = config_dir
        self.network = network

        self.consensus_endpoints = [node.strip() for node in consensus_endpoints.split(',')]
        self.execution_endpoints = [node.strip() for node in execution_endpoints.split(',')]
        self.execution_jwt_secret = execution_jwt_secret
        self.harvest_vault = harvest_vault
        self.verbose = verbose
        self.enable_metrics = enable_metrics
        self.metrics_host = metrics_host
        self.metrics_port = metrics_port
        self.metrics_prefix = metrics_prefix
<<<<<<< HEAD
        self.validator_type = validator_type
=======

        if max_fee_per_gas_gwei is None:
            max_fee_per_gas_gwei = self.network_config.MAX_FEE_PER_GAS_GWEI

>>>>>>> fdfc75f3
        self.max_fee_per_gas_gwei = max_fee_per_gas_gwei
        self.min_validators_registration = min_validators_registration

        self.validator_keys_file = (
            Path(validator_keys_file) if validator_keys_file else config_dir / 'validators.txt'
        )

        # keystores
        self.keystores_dir = Path(keystores_dir) if keystores_dir else config_dir / 'keystores'
        self.keystores_password_dir = decouple_config(
            'KEYSTORES_PASSWORD_DIR',
            cast=Path,
            default=config_dir / 'keystores',
        )
        self.keystores_password_file = (
            Path(keystores_password_file)
            if keystores_password_file
            else config_dir / 'keystores' / 'password.txt'
        )

        # remote signer configuration
        self.remote_signer_url = remote_signer_url
        self.remote_signer_public_keys_url: str = decouple_config(
            'REMOTE_SIGNER_PUBLIC_KEYS_URL', default=None
        )
        self.dappnode = dappnode

        # hashi vault configuration
        if hashi_vault_key_paths is not None:
            if len(set(hashi_vault_key_paths)) != len(hashi_vault_key_paths):
                raise RuntimeError('Found duplicate addresses in hashi vault key paths')

        self.hashi_vault_url = hashi_vault_url
        self.hashi_vault_engine_name = hashi_vault_engine_name
        self.hashi_vault_key_paths = hashi_vault_key_paths
        self.hashi_vault_key_prefixes = hashi_vault_key_prefixes
        self.hashi_vault_token = hashi_vault_token
        self.hashi_vault_parallelism = hashi_vault_parallelism

        # hot wallet
        self.hot_wallet_file = (
            Path(hot_wallet_file) if hot_wallet_file else config_dir / 'wallet' / 'wallet.json'
        )
        self.hot_wallet_password_file = (
            Path(hot_wallet_password_file)
            if hot_wallet_password_file
            else config_dir / 'wallet' / 'password.txt'
        )

        db_dir = Path(database_dir) if database_dir else config_dir
        self.database = db_dir / 'operator.db'

        self.log_level = log_level or 'INFO'
        self.log_format = log_format or LOG_PLAIN
        self.web3_log_level = decouple_config('WEB3_LOG_LEVEL', default='INFO')

        self.sentry_dsn = decouple_config('SENTRY_DSN', default='')
        self.sentry_environment = decouple_config('SENTRY_ENVIRONMENT', default='')

        self.ipfs_fetch_endpoints = decouple_config(
            'IPFS_FETCH_ENDPOINTS',
            cast=Csv(),
            default='https://stakewise-v3.infura-ipfs.io,'
            'https://gateway.pinata.cloud,https://ipfs.io',
        )
        self.ipfs_timeout = decouple_config('IPFS_TIMEOUT', default=60, cast=int)
        self.ipfs_retry_timeout = decouple_config('IPFS_RETRY_TIMEOUT', default=120, cast=int)

        # Genesis validators ipfs fetch may have larger timeouts
        self.genesis_validators_ipfs_timeout = decouple_config(
            'GENESIS_VALIDATORS_IPFS_TIMEOUT', default=300, cast=int
        )
        self.genesis_validators_ipfs_retry_timeout = decouple_config(
            'GENESIS_VALIDATORS_IPFS_RETRY_TIMEOUT', default=600, cast=int
        )

        self.validators_fetch_chunk_size = decouple_config(
            'VALIDATORS_FETCH_CHUNK_SIZE', default=100, cast=int
        )
        self.pool_size = pool_size
        self.execution_timeout = decouple_config('EXECUTION_TIMEOUT', default=30, cast=int)
        self.execution_transaction_timeout = decouple_config(
            'EXECUTION_TRANSACTION_TIMEOUT', default=300, cast=int
        )
        self.execution_retry_timeout = decouple_config(
            'EXECUTION_RETRY_TIMEOUT', default=60, cast=int
        )
        self.events_blocks_range_interval = decouple_config(
            'EVENTS_BLOCKS_RANGE_INTERVAL',
            default=43200 // self.network_config.SECONDS_PER_BLOCK,  # 12 hrs
            cast=int,
        )
        self.consensus_timeout = decouple_config('CONSENSUS_TIMEOUT', default=60, cast=int)
        self.consensus_retry_timeout = decouple_config(
            'CONSENSUS_RETRY_TIMEOUT', default=120, cast=int
        )
        self.relayer_type = relayer_type
        self.relayer_endpoint = relayer_endpoint or ''
        self.relayer_timeout = decouple_config('RELAYER_TIMEOUT', default=10, cast=int)

        self.validators_registration_mode = validators_registration_mode

        self.skip_startup_checks = decouple_config('SKIP_STARTUP_CHECKS', default=False, cast=bool)

    @property
    def keystore_cls_str(self) -> str:
        if self.remote_signer_url:
            return 'RemoteSignerKeystore'
        if self.hashi_vault_url:
            return 'HashiVaultKeystore'
        return 'LocalKeystore'

    @property
    def network_config(self) -> NetworkConfig:
        return NETWORKS[self.network]


settings = Settings()

DEFAULT_NETWORK = MAINNET

# oracles
UPDATE_SIGNATURES_URL_PATH = '/signatures'
OUTDATED_SIGNATURES_URL_PATH = '/signatures/{vault}'
ORACLES_VALIDATORS_TIMEOUT: int = decouple_config(
    'ORACLES_VALIDATORS_TIMEOUT', default=10, cast=int
)
ORACLES_CONSOLIDATION_TIMEOUT: int = decouple_config(
    'ORACLES_CONSOLIDATION_TIMEOUT', default=10, cast=int
)
# partial withdrawals
PARTIAL_WITHDRAWALS_INTERVAL: int = decouple_config(
    'PARTIAL_WITHDRAWALS_INTERVAL', default=666, cast=int
)
# common
MIN_DEPOSIT_AMOUNT = Web3.to_wei(1, 'ether')

DEPOSIT_AMOUNT = Web3.to_wei(32, 'ether')
DEPOSIT_AMOUNT_GWEI = int(Web3.from_wei(DEPOSIT_AMOUNT, 'gwei'))

PECTRA_DEPOSIT_AMOUNT = Web3.to_wei(2048, 'ether')
PECTRA_DEPOSIT_AMOUNT_GWEI = int(Web3.from_wei(PECTRA_DEPOSIT_AMOUNT, 'gwei'))

PECTRA_MAX_EFFECTIVE_BALANCE = PECTRA_DEPOSIT_AMOUNT
PECTRA_MAX_EFFECTIVE_BALANCE_GWEI = int(Web3.from_wei(PECTRA_MAX_EFFECTIVE_BALANCE, 'gwei'))


MAX_CONSOLIDATION_REQUEST_FEE = decouple_config(
    'MAX_CONSOLIDATION_REQUEST_FEE', default=10, cast=int
)
MAX_WITHDRAWAL_REQUEST_FEE = decouple_config('MAX_WITHDRAWAL_REQUEST_FEE', default=10, cast=int)

# Backoff retries
DEFAULT_RETRY_TIME = 60

# Remote signer
REMOTE_SIGNER_UPLOAD_CHUNK_SIZE = decouple_config(
    'REMOTE_SIGNER_UPLOAD_CHUNK_SIZE', cast=int, default=5
)
REMOTE_SIGNER_TIMEOUT = decouple_config('REMOTE_SIGNER_TIMEOUT', cast=int, default=30)

# Hashi vault timeout
HASHI_VAULT_TIMEOUT = 10

ATTEMPTS_WITH_DEFAULT_GAS: int = decouple_config('ATTEMPTS_WITH_DEFAULT_GAS', default=3, cast=int)

# Graphql timeout
GRAPH_API_TIMEOUT = 10

# logging
LOG_PLAIN = 'plain'
LOG_JSON = 'json'
LOG_FORMATS = [LOG_PLAIN, LOG_JSON]
LOG_DATE_FORMAT = '%Y-%m-%d %H:%M:%S'<|MERGE_RESOLUTION|>--- conflicted
+++ resolved
@@ -108,12 +108,8 @@
         metrics_port: int = DEFAULT_METRICS_PORT,
         metrics_host: str = DEFAULT_METRICS_HOST,
         metrics_prefix: str = DEFAULT_METRICS_PREFIX,
-<<<<<<< HEAD
+        max_fee_per_gas_gwei: int | None = None,
         validator_type: ValidatorType = ValidatorType.TWO,
-        max_fee_per_gas_gwei: int = DEFAULT_MAX_FEE_PER_GAS_GWEI,
-=======
-        max_fee_per_gas_gwei: int | None = None,
->>>>>>> fdfc75f3
         validator_keys_file: str | None = None,
         keystores_dir: str | None = None,
         keystores_password_file: str | None = None,
@@ -150,14 +146,11 @@
         self.metrics_host = metrics_host
         self.metrics_port = metrics_port
         self.metrics_prefix = metrics_prefix
-<<<<<<< HEAD
         self.validator_type = validator_type
-=======
 
         if max_fee_per_gas_gwei is None:
             max_fee_per_gas_gwei = self.network_config.MAX_FEE_PER_GAS_GWEI
 
->>>>>>> fdfc75f3
         self.max_fee_per_gas_gwei = max_fee_per_gas_gwei
         self.min_validators_registration = min_validators_registration
 
