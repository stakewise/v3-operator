--- conflicted
+++ resolved
@@ -178,14 +178,11 @@
         min_deposit_delay: int = DEFAULT_MIN_DEPOSIT_DELAY,
         max_withdrawal_request_fee_gwei: Gwei = DEFAULT_MAX_WITHDRAWAL_REQUEST_FEE_GWEI,
         vault_first_block: BlockNumber | None = None,
-<<<<<<< HEAD
+        meta_vault_min_deposit_amount_gwei: Gwei = DEFAULT_MIN_DEPOSIT_AMOUNT_GWEI,
         nodes_dir: Path = Path(''),
         run_nodes: bool = False,
         enable_file_logging: bool = False,
         log_file_path: Path | None = None,
-=======
-        meta_vault_min_deposit_amount_gwei: Gwei = DEFAULT_MIN_DEPOSIT_AMOUNT_GWEI,
->>>>>>> c9e0789e
     ) -> None:
         self.vault = vault
         vault_dir.mkdir(parents=True, exist_ok=True)
@@ -331,14 +328,11 @@
 
         self.skip_startup_checks = decouple_config('SKIP_STARTUP_CHECKS', default=False, cast=bool)
         self.vault_first_block = vault_first_block or self.network_config.KEEPER_GENESIS_BLOCK
-<<<<<<< HEAD
+        self.meta_vault_min_deposit_amount_gwei = meta_vault_min_deposit_amount_gwei
         self.nodes_dir = nodes_dir
         self.run_nodes = run_nodes
         self.enable_file_logging = enable_file_logging
         self.log_file_path = log_file_path
-=======
-        self.meta_vault_min_deposit_amount_gwei = meta_vault_min_deposit_amount_gwei
->>>>>>> c9e0789e
 
     @property
     def keystore_cls_str(self) -> str:
