--- conflicted
+++ resolved
@@ -5,7 +5,7 @@
 from web3 import Web3
 from web3.types import ChecksumAddress
 
-<<<<<<< HEAD
+from src.common.typings import Singleton
 from src.config.networks import (
     CHIADO,
     GNOSIS,
@@ -14,10 +14,6 @@
     NETWORKS,
     NetworkConfig,
 )
-=======
-from src.common.typings import Singleton
-from src.config.networks import HOLESKY, MAINNET, NETWORKS, NetworkConfig
->>>>>>> f4a90132
 from src.validators.typings import ValidatorsRegistrationMode
 
 DATA_DIR = Path.home() / '.stakewise'
