import asyncio
import logging
import time
from itertools import chain
from random import shuffle

from aiohttp import ClientError
from eth_typing import BlockNumber
<<<<<<< HEAD
from sw_utils.typings import Oracle, ProtocolConfig
=======
from sw_utils import InterruptHandler
>>>>>>> cf6ef9f3
from tenacity import RetryError
from web3.types import HexStr

from src.common.contracts import keeper_contract
from src.common.exceptions import NotEnoughOracleApprovalsError
from src.common.execution import get_protocol_config
from src.common.metrics import metrics
from src.common.tasks import BaseTask
from src.common.utils import get_current_timestamp, is_block_finalized, warning_verbose
from src.config.settings import settings
from src.exits.consensus import get_validator_public_keys
from src.exits.execution import submit_exit_signatures
from src.exits.typings import SignatureRotationRequest
from src.exits.utils import (
    get_oracle_outdated_signatures_response,
    send_signature_rotation_requests,
)
from src.validators.keystores.base import BaseKeystore
<<<<<<< HEAD
=======
from src.validators.signing.common import get_encrypted_exit_signature_shards
>>>>>>> cf6ef9f3

logger = logging.getLogger(__name__)


class ExitSignatureTask(BaseTask):
<<<<<<< HEAD
    keystore: BaseKeystore

    def __init__(self, keystore: BaseKeystore):
        self.keystore = keystore

    async def process_block(self) -> None:
        protocol_config = await get_protocol_config()
=======
    def __init__(self, keystore: BaseKeystore | None):
        self.keystore = keystore

    async def process_block(self, interrupt_handler: InterruptHandler) -> None:
        if self.keystore is None:
            return

        oracles = await get_oracles()
>>>>>>> cf6ef9f3
        update_block = await _fetch_last_update_block()
        if update_block and not await is_block_finalized(update_block):
            logger.info('Waiting for signatures update block %d to finalize...', update_block)
            return

        if update_block and not await _check_majority_oracles_synced(protocol_config, update_block):
            logger.info('Waiting for the majority of oracles to sync exit signatures')
            return

        outdated_indexes = await _fetch_outdated_indexes(protocol_config.oracles, update_block)
        if outdated_indexes:
            await _update_exit_signatures(
                keystore=self.keystore,
<<<<<<< HEAD
                protocol_config=protocol_config,
=======
                oracles=oracles,
>>>>>>> cf6ef9f3
                outdated_indexes=outdated_indexes,
            )


async def _check_majority_oracles_synced(
    protocol_config: ProtocolConfig, update_block: BlockNumber
) -> bool:
    threshold = protocol_config.validators_threshold
    endpoints = [oracle.endpoints for oracle in protocol_config.oracles]

    pending = {
        asyncio.create_task(_fetch_last_update_block_replicas(replicas)) for replicas in endpoints
    }
    while pending:
        done, pending = await asyncio.wait(pending, return_when=asyncio.FIRST_COMPLETED)
        for task in done:
            block_number = task.result()
            if not block_number or block_number < update_block:
                continue
            threshold -= 1
            if threshold <= 0:
                for task in pending:
                    task.cancel()
                return True
    return False


async def _fetch_last_update_block_replicas(replicas: list[str]) -> BlockNumber | None:
    results = await asyncio.gather(
        *[_fetch_exit_signature_block(endpoint) for endpoint in replicas], return_exceptions=True
    )
    blocks = []
    for res in results:
        if not isinstance(res, Exception) and res is not None:
            blocks.append(res)
    if blocks:
        return min(blocks)
    return None


async def _fetch_last_update_block() -> BlockNumber | None:
    last_event = await keeper_contract.get_exit_signatures_updated_event(vault=settings.vault)
    if last_event:
        return BlockNumber(last_event['blockNumber'])
    return None


async def _fetch_outdated_indexes(
    oracles: list[Oracle], update_block: BlockNumber | None
) -> list[int]:
    endpoints = list(chain.from_iterable([oracle.endpoints for oracle in oracles]))
    shuffle(endpoints)

    for oracle_endpoint in endpoints:
        try:
            response = await get_oracle_outdated_signatures_response(oracle_endpoint)
        except (ClientError, RetryError) as e:
            warning_verbose(str(e))
            continue
        if response['exit_signature_block_number'] is None:
            continue
        if not update_block or response['exit_signature_block_number'] >= update_block:
            outdated_indexes = [val['index'] for val in response['validators']]
            metrics.outdated_signatures.set(len(outdated_indexes))
            return outdated_indexes
    raise RuntimeError('Oracles are down or have not synced exit signatures yet')


async def _update_exit_signatures(
    keystore: BaseKeystore,
<<<<<<< HEAD
    protocol_config: ProtocolConfig,
=======
    oracles: Oracles,
>>>>>>> cf6ef9f3
    outdated_indexes: list[int],
) -> None:
    """Fetches update signature requests from oracles."""
    logger.info('Starting exit signature rotation for %d validators', len(outdated_indexes))
    # pylint: disable=duplicate-code
    validators = await get_validator_public_keys(outdated_indexes)
    deadline = None
    approvals_min_interval = 1

    while True:
        approval_start_time = time.time()

        current_timestamp = get_current_timestamp()
        if not deadline or deadline <= current_timestamp:
            deadline = current_timestamp + protocol_config.signature_validity_period
            oracles_request = await _get_oracles_request(
<<<<<<< HEAD
                protocol_config=protocol_config,
=======
                oracles=oracles,
>>>>>>> cf6ef9f3
                keystore=keystore,
                validators=validators,
            )

        if not oracles_request.public_keys:
            logger.warning('No keys to rotate exit signatures')
            return
        try:
            # send approval request to oracles
            oracles_approval = await send_signature_rotation_requests(
                protocol_config, oracles_request
            )
            break
        except NotEnoughOracleApprovalsError as e:
            logger.error(
                'Not enough oracle approvals for exit signature update: %d. Threshold is %d',
                e.num_votes,
                e.threshold,
            )
        approvals_time = time.time() - approval_start_time
        await asyncio.sleep(approvals_min_interval - approvals_time)

    tx_hash = await submit_exit_signatures(oracles_approval)
    if not tx_hash:
        return

    logger.info(
        'Successfully rotated exit signatures for validators with indexes %s, tx hash: %s',
        ', '.join([str(index) for index in outdated_indexes]),
        tx_hash,
    )


async def _fetch_exit_signature_block(oracle_endpoint: str) -> BlockNumber | None:
    data = await get_oracle_outdated_signatures_response(oracle_endpoint)
    block_number = data['exit_signature_block_number']
    if block_number is None:
        return None
    return BlockNumber(block_number)


async def _get_oracles_request(
<<<<<<< HEAD
    protocol_config: ProtocolConfig,
=======
    oracles: Oracles,
>>>>>>> cf6ef9f3
    keystore: BaseKeystore,
    validators: dict[int, HexStr],
) -> SignatureRotationRequest:
    """Fetches approval from oracles."""
    # get exit signature shards
    request = SignatureRotationRequest(
        vault_address=settings.vault,
        public_keys=[],
        public_key_shards=[],
        exit_signature_shards=[],
        deadline=get_current_timestamp() + protocol_config.signature_validity_period,
    )
    failed_indexes = []
    exit_rotation_batch_limit = protocol_config.validators_exit_rotation_batch_limit

    for validator_index, public_key in validators.items():
        if len(request.public_keys) >= exit_rotation_batch_limit:
            break

        if public_key in keystore:
<<<<<<< HEAD
            shards = await keystore.get_exit_signature_shards(
                validator_index=validator_index,
                public_key=public_key,
                protocol_config=protocol_config,
                fork=settings.network_config.SHAPELLA_FORK,
=======
            shards = await get_encrypted_exit_signature_shards(
                keystore=keystore,
                public_key=public_key,
                validator_index=validator_index,
                oracles=oracles,
>>>>>>> cf6ef9f3
            )
        else:
            failed_indexes.append(validator_index)
            continue

        request.public_keys.append(public_key)
        request.public_key_shards.append(shards.public_keys)
        request.exit_signature_shards.append(shards.exit_signatures)

    if failed_indexes:
        logger.warning(
            'Failed to rotate validator exit signature for indexes: %s. '
            'Reason: public key not found in keystores or remote signer',
            _format_indexes(failed_indexes),
        )

    return request


def _format_indexes(indexes: list[int], max_len: int = 10) -> str:
    if len(indexes) <= max_len:
        return ', '.join(str(i) for i in indexes)

    return f"{', '.join(str(i) for i in indexes)}..."<|MERGE_RESOLUTION|>--- conflicted
+++ resolved
@@ -6,11 +6,8 @@
 
 from aiohttp import ClientError
 from eth_typing import BlockNumber
-<<<<<<< HEAD
+from sw_utils import InterruptHandler
 from sw_utils.typings import Oracle, ProtocolConfig
-=======
-from sw_utils import InterruptHandler
->>>>>>> cf6ef9f3
 from tenacity import RetryError
 from web3.types import HexStr
 
@@ -29,24 +26,12 @@
     send_signature_rotation_requests,
 )
 from src.validators.keystores.base import BaseKeystore
-<<<<<<< HEAD
-=======
 from src.validators.signing.common import get_encrypted_exit_signature_shards
->>>>>>> cf6ef9f3
 
 logger = logging.getLogger(__name__)
 
 
 class ExitSignatureTask(BaseTask):
-<<<<<<< HEAD
-    keystore: BaseKeystore
-
-    def __init__(self, keystore: BaseKeystore):
-        self.keystore = keystore
-
-    async def process_block(self) -> None:
-        protocol_config = await get_protocol_config()
-=======
     def __init__(self, keystore: BaseKeystore | None):
         self.keystore = keystore
 
@@ -54,8 +39,7 @@
         if self.keystore is None:
             return
 
-        oracles = await get_oracles()
->>>>>>> cf6ef9f3
+        protocol_config = await get_protocol_config()
         update_block = await _fetch_last_update_block()
         if update_block and not await is_block_finalized(update_block):
             logger.info('Waiting for signatures update block %d to finalize...', update_block)
@@ -69,11 +53,7 @@
         if outdated_indexes:
             await _update_exit_signatures(
                 keystore=self.keystore,
-<<<<<<< HEAD
                 protocol_config=protocol_config,
-=======
-                oracles=oracles,
->>>>>>> cf6ef9f3
                 outdated_indexes=outdated_indexes,
             )
 
@@ -144,11 +124,7 @@
 
 async def _update_exit_signatures(
     keystore: BaseKeystore,
-<<<<<<< HEAD
     protocol_config: ProtocolConfig,
-=======
-    oracles: Oracles,
->>>>>>> cf6ef9f3
     outdated_indexes: list[int],
 ) -> None:
     """Fetches update signature requests from oracles."""
@@ -165,11 +141,7 @@
         if not deadline or deadline <= current_timestamp:
             deadline = current_timestamp + protocol_config.signature_validity_period
             oracles_request = await _get_oracles_request(
-<<<<<<< HEAD
                 protocol_config=protocol_config,
-=======
-                oracles=oracles,
->>>>>>> cf6ef9f3
                 keystore=keystore,
                 validators=validators,
             )
@@ -212,11 +184,7 @@
 
 
 async def _get_oracles_request(
-<<<<<<< HEAD
     protocol_config: ProtocolConfig,
-=======
-    oracles: Oracles,
->>>>>>> cf6ef9f3
     keystore: BaseKeystore,
     validators: dict[int, HexStr],
 ) -> SignatureRotationRequest:
@@ -237,19 +205,11 @@
             break
 
         if public_key in keystore:
-<<<<<<< HEAD
-            shards = await keystore.get_exit_signature_shards(
-                validator_index=validator_index,
-                public_key=public_key,
-                protocol_config=protocol_config,
-                fork=settings.network_config.SHAPELLA_FORK,
-=======
             shards = await get_encrypted_exit_signature_shards(
                 keystore=keystore,
                 public_key=public_key,
                 validator_index=validator_index,
-                oracles=oracles,
->>>>>>> cf6ef9f3
+                protocol_config=protocol_config,
             )
         else:
             failed_indexes.append(validator_index)
