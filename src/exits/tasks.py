--- conflicted
+++ resolved
@@ -42,29 +42,6 @@
             return
 
         protocol_config = await get_protocol_config()
-<<<<<<< HEAD
-        for vault in settings.vaults:
-            update_block = await _fetch_last_update_block(vault)
-
-            logger.debug('last exit signature update block %s for vault %s', update_block, vault)
-
-            if update_block and not await is_block_finalized(update_block):
-                logger.info(
-                    'Waiting for signatures update block %d for vault %s to finalize...',
-                    update_block,
-                    vault,
-                )
-                return
-
-            if update_block and not await _check_majority_oracles_synced(
-                protocol_config, update_block, vault
-            ):
-                logger.info('Waiting for the majority of oracles to sync exit signatures')
-                return
-
-            outdated_indexes = await _fetch_outdated_indexes(
-                protocol_config.oracles, update_block, vault=vault
-=======
         update_block = await _fetch_last_update_block()
 
         logger.debug('last exit signature update block %s', update_block)
@@ -90,15 +67,7 @@
                 keystore=self.keystore,
                 protocol_config=protocol_config,
                 outdated_indexes=outdated_indexes,
->>>>>>> 672a3dff
-            )
-            if outdated_indexes:
-                await _update_exit_signatures(
-                    vault=vault,
-                    keystore=self.keystore,
-                    protocol_config=protocol_config,
-                    outdated_indexes=outdated_indexes,
-                )
+            )
 
 
 async def _check_majority_oracles_synced(
@@ -141,9 +110,9 @@
     return None
 
 
-async def _fetch_last_update_block(vault: ChecksumAddress) -> BlockNumber | None:
+async def _fetch_last_update_block() -> BlockNumber | None:
     app_state = AppState()
-    update_cache = app_state.exit_signature_update_cache[vault]
+    update_cache = app_state.exit_signature_update_cache
 
     from_block: BlockNumber | None = None
     if (checkpoint_block := update_cache.checkpoint_block) is not None:
@@ -155,7 +124,7 @@
         return update_cache.last_event_block
 
     last_event = await keeper_contract.get_exit_signatures_updated_event(
-        vault=vault, from_block=from_block, to_block=to_block
+        vault=settings.vault, from_block=from_block, to_block=to_block
     )
     update_cache.checkpoint_block = to_block
 
@@ -166,20 +135,16 @@
 
 
 async def _fetch_outdated_indexes(
-    oracles: list[Oracle], update_block: BlockNumber | None, vault: ChecksumAddress
+    oracles: list[Oracle], update_block: BlockNumber | None
 ) -> list[int]:
     endpoints = list(chain.from_iterable([oracle.endpoints for oracle in oracles]))
     shuffle(endpoints)  # nosec
 
     for oracle_endpoint in endpoints:
         try:
-<<<<<<< HEAD
-            response = await get_oracle_outdated_signatures_response(oracle_endpoint, vault=vault)
-=======
             response = await get_oracle_outdated_signatures_response(
                 oracle_endpoint, vault=settings.vault
             )
->>>>>>> 672a3dff
         except (ClientError, RetryError) as e:
             warning_verbose(str(e))
             continue
