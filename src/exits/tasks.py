import asyncio
import logging
from random import shuffle

from eth_typing import BlockNumber, BLSPubkey
from web3 import Web3
from web3.types import HexStr

from src.common.contracts import keeper_contract
from src.common.exceptions import NotEnoughOracleApprovalsError
from src.common.execution import get_oracles
from src.common.metrics import metrics
from src.common.tasks import BaseTask
from src.common.typings import Oracles
from src.common.utils import get_current_timestamp, is_block_finalized
from src.config.settings import settings
from src.exits.consensus import get_validator_public_keys
from src.exits.execution import submit_exit_signatures
from src.exits.typings import SignatureRotationRequest
from src.exits.utils import (
    get_oracle_outdated_signatures_response,
    send_signature_rotation_requests,
)
from src.validators.signing.local import get_exit_signature_shards
from src.validators.signing.remote import (
    RemoteSignerConfiguration,
    get_exit_signature_shards_remote_signer,
)
from src.validators.typings import Keystores

logger = logging.getLogger(__name__)


class ExitSignatureTask(BaseTask):
    keystores: Keystores
    remote_signer_config: RemoteSignerConfiguration | None

    def __init__(
        self, keystores: Keystores, remote_signer_config: RemoteSignerConfiguration | None
    ):
        self.keystores = keystores
        self.remote_signer_config = remote_signer_config

    async def process_block(self) -> None:
        oracles = await get_oracles()
        update_block = await _fetch_last_update_block()
        if update_block and not await is_block_finalized(update_block):
            logger.info('Waiting for signatures update block %d to finalize...', update_block)
            return

        if update_block and not await _check_majority_oracles_synced(oracles, update_block):
            logger.info('Waiting for the majority of oracles to sync exit signatures')
            return

        outdated_indexes = await _fetch_outdated_indexes(oracles, update_block)
        if outdated_indexes:
            await _update_exit_signatures(
                keystores=self.keystores,
                remote_signer_config=self.remote_signer_config,
                oracles=oracles,
                outdated_indexes=outdated_indexes,
            )


async def _check_majority_oracles_synced(oracles: Oracles, update_block: BlockNumber) -> bool:
    threshold = oracles.validators_threshold
    pending = {
        asyncio.create_task(_fetch_last_update_block_replicas(replicas))
        for replicas in oracles.endpoints
    }
    while pending:
        done, pending = await asyncio.wait(pending, return_when=asyncio.FIRST_COMPLETED)
        for task in done:
            block_number = task.result()
            if not block_number or block_number < update_block:
                continue
            threshold -= 1
            if threshold <= 0:
                for task in pending:
                    task.cancel()
                return True
    return False


async def _fetch_last_update_block_replicas(replicas: list[str]) -> BlockNumber | None:
    results = await asyncio.gather(
        *[_fetch_exit_signature_block(endpoint) for endpoint in replicas], return_exceptions=True
    )
    blocks = []
    for res in results:
        if not isinstance(res, Exception) and res is not None:
            blocks.append(res)
    if blocks:
        return min(blocks)
    return None


async def _fetch_last_update_block() -> BlockNumber | None:
    last_event = await keeper_contract.get_exit_signatures_updated_event(vault=settings.vault)
    if last_event:
        return BlockNumber(last_event['blockNumber'])
    return None


async def _fetch_outdated_indexes(oracles: Oracles, update_block: BlockNumber | None) -> list[int]:
    endpoints = [endpoint for replicas in oracles.endpoints for endpoint in replicas]
    shuffle(endpoints)

    for oracle_endpoint in endpoints:
        response = await get_oracle_outdated_signatures_response(oracle_endpoint)
        if not update_block or response['exit_signature_block_number'] >= update_block:
            outdated_indexes = [val['index'] for val in response['validators']]
            metrics.outdated_signatures.set(len(outdated_indexes))
            return outdated_indexes
    raise RuntimeError('Oracles have not synced exit signatures yet')


async def _update_exit_signatures(
    keystores: Keystores,
    remote_signer_config: RemoteSignerConfiguration | None,
    oracles: Oracles,
    outdated_indexes: list[int],
) -> None:
    """Fetches update signature requests from oracles."""
    logger.info('Starting exit signature rotation for %d validators', len(outdated_indexes))
    # pylint: disable=duplicate-code
    validators = await get_validator_public_keys(outdated_indexes)
    deadline = None
    while True:
        current_timestamp = get_current_timestamp()
        if not deadline or deadline <= current_timestamp:
            deadline = current_timestamp + oracles.signature_validity_period
            oracles_request = await _get_oracles_request(
                oracles=oracles,
                keystores=keystores,
                remote_signer_config=remote_signer_config,
                validators=validators,
            )

        if not oracles_request.public_keys:
            logger.warning('No keys to rotate exit signatures')
            return
        try:
            # send approval request to oracles
            oracles_approval = await send_signature_rotation_requests(oracles, oracles_request)
            logger.info('Fetched updated signature for validators: count=%d', len(validators))
            break
        except NotEnoughOracleApprovalsError as e:
            logger.error(
<<<<<<< HEAD
                'Failed to fetch oracle exit signatures update. Received %d out of %d, '
=======
                'Failed to fetch oracle approvals. Received %d out of %d, '
>>>>>>> 30cb5a9d
                'the oracles with endpoints %s have failed to respond.',
                e.num_votes,
                e.threshold,
                ', '.join(e.failed_endpoints),
            )

    tx_hash = await submit_exit_signatures(oracles_approval)
    if not tx_hash:
        return

    logger.info(
        'Successfully rotated exit signatures for validators with indexes %s, tx hash: %s',
        ', '.join([str(index) for index in outdated_indexes]),
        tx_hash,
    )


async def _fetch_exit_signature_block(oracle_endpoint: str) -> BlockNumber | None:
    data = await get_oracle_outdated_signatures_response(oracle_endpoint)
    block_number = data['exit_signature_block_number']
    if block_number is None:
        return None
    return BlockNumber(block_number)


async def _get_oracles_request(
    oracles: Oracles,
    keystores: Keystores,
    remote_signer_config: RemoteSignerConfiguration | None,
    validators: dict[int, HexStr],
) -> SignatureRotationRequest:
    """Fetches approval from oracles."""
    # get exit signature shards
    request = SignatureRotationRequest(
        vault_address=settings.vault,
        public_keys=[],
        public_key_shards=[],
        exit_signature_shards=[],
        deadline=get_current_timestamp() + oracles.signature_validity_period,
    )
    failed_indexes = []
    exit_rotation_batch_limit = oracles.validators_exit_rotation_batch_limit

    for validator_index, public_key in validators.items():
        if len(request.public_keys) >= exit_rotation_batch_limit:
            break

        if len(keystores) > 0 and public_key in keystores:
            shards = get_exit_signature_shards(
                validator_index=validator_index,
                private_key=keystores[public_key],
                oracles=oracles,
                fork=settings.network_config.SHAPELLA_FORK,
            )
        elif remote_signer_config and public_key in remote_signer_config.pubkeys_to_shares:
            # pylint: disable=duplicate-code
            pubkey_shares = remote_signer_config.pubkeys_to_shares[public_key]
            shards = await get_exit_signature_shards_remote_signer(
                validator_index=validator_index,
                validator_pubkey_shares=[BLSPubkey(Web3.to_bytes(hexstr=s)) for s in pubkey_shares],
                oracles=oracles,
                fork=settings.network_config.SHAPELLA_FORK,
            )
        else:
            failed_indexes.append(validator_index)
            continue

        request.public_keys.append(public_key)
        request.public_key_shards.append(shards.public_keys)
        request.exit_signature_shards.append(shards.exit_signatures)

    if failed_indexes:
        logger.warning(
            'Failed to rotate validator exit signature for indexes: %s. '
            'Reason: public key not found in keystores or remote signer',
            _format_indexes(failed_indexes),
        )

    return request


def _format_indexes(indexes: list[int], max_len: int = 10) -> str:
    if len(indexes) <= max_len:
        return ', '.join(str(i) for i in indexes)

    return f"{', '.join(str(i) for i in indexes)}..."<|MERGE_RESOLUTION|>--- conflicted
+++ resolved
@@ -147,11 +147,7 @@
             break
         except NotEnoughOracleApprovalsError as e:
             logger.error(
-<<<<<<< HEAD
                 'Failed to fetch oracle exit signatures update. Received %d out of %d, '
-=======
-                'Failed to fetch oracle approvals. Received %d out of %d, '
->>>>>>> 30cb5a9d
                 'the oracles with endpoints %s have failed to respond.',
                 e.num_votes,
                 e.threshold,
