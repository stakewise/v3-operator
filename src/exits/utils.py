--- conflicted
+++ resolved
@@ -1,8 +1,4 @@
-<<<<<<< HEAD
-=======
 import asyncio
-import dataclasses
->>>>>>> ca2b8785
 import logging
 import random
 from urllib.parse import urljoin
