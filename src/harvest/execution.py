import logging

from eth_typing import ChecksumAddress, HexStr
from sw_utils.networks import GNO_NETWORKS
from web3 import Web3
from web3.exceptions import ContractLogicError

from src.common.clients import execution_client
from src.common.contracts import GnoVaultContract, VaultContract, multicall_contract
from src.common.execution import transaction_gas_wrapper
from src.common.typings import HarvestParams
from src.common.utils import format_error, warning_verbose
from src.config.settings import settings

logger = logging.getLogger(__name__)


<<<<<<< HEAD
async def submit_harvest_transaction(
    vault_address: ChecksumAddress, harvest_params: HarvestParams
) -> HexStr | None:
    calls = await get_update_state_calls(harvest_params=harvest_params, vault_address=vault_address)
=======
async def submit_harvest_transaction(harvest_params: HarvestParams) -> HexStr | None:
    calls = await get_update_state_calls(
        harvest_params=harvest_params, vault_address=settings.vault
    )
>>>>>>> 672a3dff
    try:
        tx_function = multicall_contract.functions.aggregate(calls)
        tx = await transaction_gas_wrapper(tx_function=tx_function)
        tx_hash = Web3.to_hex(tx)
    except (ValueError, ContractLogicError) as e:
        logger.error('Failed to harvest: %s', format_error(e))
        if settings.verbose:
            logger.exception(e)
        return None

    logger.info('Waiting for transaction %s confirmation', tx_hash)
    tx_receipt = await execution_client.eth.wait_for_transaction_receipt(
        tx_hash, timeout=settings.execution_transaction_timeout
    )
    if not tx_receipt['status']:
        logger.error('Harvest transaction failed')
        return None

    return tx_hash


async def get_update_state_calls(
    vault_address: ChecksumAddress,
    harvest_params: HarvestParams,
) -> list[tuple[ChecksumAddress, HexStr]]:
    vault_contract = VaultContract(vault_address)
    update_state_call = vault_contract.get_update_state_call(harvest_params)
    calls = [update_state_call]

    if settings.network in GNO_NETWORKS:
        gno_vault_contract = GnoVaultContract(vault_address)
        swap_xdai_call = gno_vault_contract.get_swap_xdai_call()
        calls.append(swap_xdai_call)

        # check whether xDAI swap works
        try:
            await gno_vault_contract.functions.multicall(calls).call()
        except (ValueError, ContractLogicError):
            warning_verbose('xDAI swap failed, excluding from the call.')
            calls.pop()

    return [(vault_contract.contract_address, call) for call in calls]<|MERGE_RESOLUTION|>--- conflicted
+++ resolved
@@ -15,17 +15,10 @@
 logger = logging.getLogger(__name__)
 
 
-<<<<<<< HEAD
-async def submit_harvest_transaction(
-    vault_address: ChecksumAddress, harvest_params: HarvestParams
-) -> HexStr | None:
-    calls = await get_update_state_calls(harvest_params=harvest_params, vault_address=vault_address)
-=======
 async def submit_harvest_transaction(harvest_params: HarvestParams) -> HexStr | None:
     calls = await get_update_state_calls(
         harvest_params=harvest_params, vault_address=settings.vault
     )
->>>>>>> 672a3dff
     try:
         tx_function = multicall_contract.functions.aggregate(calls)
         tx = await transaction_gas_wrapper(tx_function=tx_function)
