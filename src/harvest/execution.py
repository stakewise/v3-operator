--- conflicted
+++ resolved
@@ -10,16 +10,8 @@
 from web3.types import TxParams
 
 from src.common.clients import execution_client
-<<<<<<< HEAD
 from src.common.contracts import GnoVaultContract, VaultContract, multicall_contract
-=======
-from src.common.contracts import (
-    get_gno_vault_contract,
-    multicall_contract,
-    vault_contract,
-)
 from src.common.execution import build_gas_manager
->>>>>>> 9ff51919
 from src.common.typings import HarvestParams
 from src.common.utils import format_error, warning_verbose
 from src.config.settings import ATTEMPTS_WITH_DEFAULT_GAS, settings
@@ -72,10 +64,7 @@
             warning_verbose('xDAI swap failed, excluding from the call.')
             calls.pop()
 
-<<<<<<< HEAD
     return [(vault_contract.contract_address, call) for call in calls]
-=======
-    return [(vault_contract.address, call) for call in calls]
 
 
 async def _transaction_gas_wrapper(
@@ -102,5 +91,4 @@
     # use high priority fee
     gas_manager = build_gas_manager()
     tx_params = tx_params | await gas_manager.get_high_priority_tx_params()
-    return await tx_function.transact(tx_params)
->>>>>>> 9ff51919
+    return await tx_function.transact(tx_params)