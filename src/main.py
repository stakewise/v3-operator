--- conflicted
+++ resolved
@@ -10,7 +10,6 @@
 
 import src
 from src.common.accounts import operator_account
-<<<<<<< HEAD
 from src.config.settings import (
     LOG_LEVEL,
     NETWORK,
@@ -19,11 +18,8 @@
     UPDATE_VAULT_STATE,
     VERBOSE,
 )
+from src.exits.tasks import update_exit_signatures
 from src.harvest.tasks import harvest_vault
-=======
-from src.config.settings import LOG_LEVEL, NETWORK, NETWORK_CONFIG, SENTRY_DSN, VERBOSE
-from src.exits.tasks import update_exit_signatures
->>>>>>> 5e62c98e
 from src.startup_check import startup_checks
 from src.utils import get_build_version
 from src.validators.consensus import get_chain_finalized_head
@@ -95,14 +91,13 @@
             # check and register new validators
             await register_validators(keystores, deposit_data)
 
-<<<<<<< HEAD
+            # process outdated exit signatures
+            await update_exit_signatures(keystores)
+
             # update vault state
             if UPDATE_VAULT_STATE:
                 await harvest_vault()
-=======
-            # process outdated exit signatures
-            await update_exit_signatures(keystores)
->>>>>>> 5e62c98e
+
         except Exception as e:
             if VERBOSE:
                 logger.exception(e)
