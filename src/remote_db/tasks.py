--- conflicted
+++ resolved
@@ -10,21 +10,12 @@
 from eth_typing import ChecksumAddress, HexStr
 from web3 import Web3
 
-<<<<<<< HEAD
-from src.common.execution import get_protocol_config
-=======
->>>>>>> cf6ef9f3
 from src.common.utils import greenify
 from src.config.settings import settings
 from src.remote_db.database import ConfigsCrud, KeyPairsCrud, get_db_connection
 from src.remote_db.typings import RemoteDatabaseKeyPair
 from src.validators.execution import check_deposit_data_root
 from src.validators.keystores.local import LocalKeystore
-<<<<<<< HEAD
-from src.validators.keystores.remote import RemoteSignerKeystore
-from src.validators.signing.key_shares import private_key_to_private_key_shares
-=======
->>>>>>> cf6ef9f3
 from src.validators.typings import BLSPrivkey
 from src.validators.utils import generate_validators_tree
 
@@ -88,21 +79,7 @@
     if len(keystore) == 0:
         raise click.ClickException('Keystore not found.')
 
-<<<<<<< HEAD
-    # get oracles for calculating key shares
-    click.echo('Fetching oracles config...')
-    protocol_config = await get_protocol_config()
-
-    # fetch remote signer configuration file
-    remote_signer_config_data = ConfigsCrud(db_url=db_url).get_remote_signer_config() or {}
-    remote_signer_keystore = RemoteSignerKeystore(remote_signer_config_data)
-    existing_pub_keys = set(remote_signer_keystore.public_keys)
-    pubkeys_to_shares = remote_signer_keystore.pubkeys_to_shares
-    click.echo(f'Calculating and encrypting shares for {len(keystore)} keystores...')
-    total_oracles = len(protocol_config.oracles)
-=======
     click.echo(f'Encrypting {len(keystore)} keystores...')
->>>>>>> cf6ef9f3
     key_records: list[RemoteDatabaseKeyPair] = []
     for public_key, private_key in keystore.keys.items():  # pylint: disable=no-member
         encrypted_priv_key, nonce = _encrypt_private_key(private_key, encryption_key)
@@ -114,31 +91,6 @@
                 nonce=Web3.to_hex(nonce),
             )
         )
-<<<<<<< HEAD
-        # calculate shares for keystore private key
-        private_key_shares = private_key_to_private_key_shares(
-            private_key=private_key,
-            threshold=protocol_config.exit_signature_recover_threshold,
-            total=total_oracles,
-        )
-
-        # update remote signer config and shares keystores
-        pubkeys_to_shares[public_key] = []
-        for share_private_key in private_key_shares:
-            share_public_key = Web3.to_hex(bls.SkToPk(share_private_key))
-            encrypted_priv_key, nonce = _encrypt_private_key(share_private_key, encryption_key)
-            key_records.append(
-                RemoteDatabaseKeyPair(
-                    vault=settings.vault,
-                    parent_public_key=public_key,
-                    public_key=share_public_key,
-                    private_key=Web3.to_hex(encrypted_priv_key),
-                    nonce=Web3.to_hex(nonce),
-                )
-            )
-            pubkeys_to_shares[public_key].append(share_public_key)
-=======
->>>>>>> cf6ef9f3
 
     click.echo('Uploading updates to the remote db...')
     with get_db_connection(db_url) as conn:
@@ -148,10 +100,6 @@
 
         # upload remote signer config to remote db
         configs_crud = ConfigsCrud(db_connection=conn)
-<<<<<<< HEAD
-        configs_crud.update_remote_signer_config(pubkeys_to_shares)
-=======
->>>>>>> cf6ef9f3
         configs_crud.update_deposit_data(deposit_data)
 
 
@@ -265,13 +213,6 @@
     if not output_dir.exists():
         output_dir.mkdir(parents=True, exist_ok=True)
 
-<<<<<<< HEAD
-    output_file = output_dir / ConfigsCrud.remote_signer_config_name
-    RemoteSignerKeystore.load_from_data(config_data).save(output_file)
-    click.secho(f'Operator remote signer configuration saved to {greenify(output_file)} file.')
-
-=======
->>>>>>> cf6ef9f3
     output_file = output_dir / ConfigsCrud.deposit_data_name
     with open(output_file, 'w', encoding='utf-8') as f:
         json.dump(deposit_data, f)
