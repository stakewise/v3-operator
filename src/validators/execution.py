--- conflicted
+++ resolved
@@ -19,12 +19,7 @@
 from src.config.settings import DEPOSIT_AMOUNT, settings
 from src.harvest.execution import get_update_state_calls
 from src.validators.database import NetworkValidatorCrud
-<<<<<<< HEAD
-from src.validators.keystores.base import BaseKeystore
-from src.validators.typings import DepositData, DepositDataValidator, NetworkValidator
-=======
 from src.validators.typings import NetworkValidator
->>>>>>> 3d8eb829
 
 logger = logging.getLogger(__name__)
 
@@ -177,59 +172,4 @@
     if before_update_validators != after_update_validators:
         return Wei(after_update_assets)
 
-<<<<<<< HEAD
-    return Wei(before_update_assets)
-
-
-async def get_validators_from_deposit_data(
-    keystore: BaseKeystore | None,
-    deposit_data: DepositData,
-    count: int,
-    run_check_deposit_data_root: bool = True,
-) -> Sequence[DepositDataValidator]:
-    """Fetches vault's available validators."""
-    if run_check_deposit_data_root:
-        try:
-            await check_deposit_data_root(deposit_data.tree.root)
-        except RuntimeError:
-            if settings.disable_deposit_data_warnings:
-                return []
-            raise
-
-    start_index = await Vault().get_validators_index()
-    validators: list[DepositDataValidator] = []
-
-    for validator in deposit_data.validators[start_index : start_index + count]:
-        if keystore and validator.public_key not in keystore:
-            if not settings.disable_deposit_data_warnings:
-                logger.warning(
-                    'Cannot find validator with public key %s in keystores.',
-                    validator.public_key,
-                )
-            break
-
-        if NetworkValidatorCrud().is_validator_registered(validator.public_key):
-            logger.warning(
-                'Validator with public key %s is already registered.'
-                ' You must upload new deposit data.',
-                validator.public_key,
-            )
-            break
-
-        validators.append(validator)
-
-    return validators
-
-
-async def check_deposit_data_root(deposit_data_root: str) -> None:
-    """Checks whether deposit data root matches validators root in Vault."""
-
-    vault_deposit_data_root = await Vault().get_validators_root()
-    if deposit_data_root != Web3.to_hex(vault_deposit_data_root):
-        raise RuntimeError(
-            "Deposit data tree root and vault's validators root don't match."
-            ' Have you updated vault deposit data?'
-        )
-=======
-    return Wei(before_update_assets)
->>>>>>> 3d8eb829
+    return Wei(before_update_assets)