--- conflicted
+++ resolved
@@ -21,18 +21,8 @@
 from src.config.networks import ETH_NETWORKS
 from src.config.settings import DEPOSIT_AMOUNT, settings
 from src.validators.database import NetworkValidatorCrud
-<<<<<<< HEAD
+from src.validators.signing.remote import RemoteSignerConfiguration
 from src.validators.typings import DepositData, Keystores, NetworkValidator, Validator
-=======
-from src.validators.signing.remote import RemoteSignerConfiguration
-from src.validators.typings import (
-    DepositData,
-    Keystores,
-    NetworkValidator,
-    OraclesApproval,
-    Validator,
-)
->>>>>>> d86f9d6b
 
 logger = logging.getLogger(__name__)
 
