--- conflicted
+++ resolved
@@ -1,6 +1,6 @@
 import abc
 
-from eth_typing import BLSSignature, ChecksumAddress, HexStr
+from eth_typing import BLSSignature, HexStr
 from sw_utils.typings import ConsensusFork
 
 
@@ -29,13 +29,7 @@
         raise NotImplementedError
 
     @abc.abstractmethod
-<<<<<<< HEAD
-    async def get_deposit_data(
-        self, public_key: HexStr, amount: int, vault_address: ChecksumAddress
-    ) -> dict:
-=======
     async def get_deposit_data(self, public_key: HexStr, amount: int) -> dict:
->>>>>>> 672a3dff
         raise NotImplementedError
 
     @property
