import logging
from dataclasses import dataclass
from multiprocessing import Pool
from os import listdir
from os.path import isfile
from pathlib import Path
from typing import NewType

import milagro_bls_binding as bls
from eth_typing import BLSPrivateKey, BLSSignature, ChecksumAddress, HexStr
from staking_deposit.key_handling.keystore import ScryptKeystore
from sw_utils.signing import get_exit_message_signing_root
from sw_utils.typings import ConsensusFork
from web3 import Web3

from src.common.credentials import CredentialManager
from src.config.settings import settings
from src.validators.exceptions import KeystoreException
from src.validators.keystores.base import BaseKeystore
from src.validators.typings import BLSPrivkey

logger = logging.getLogger(__name__)


@dataclass
class KeystoreFile:
    name: str
    path: Path
    password: str
    password_file: Path


Keys = NewType('Keys', dict[HexStr, BLSPrivkey])


class LocalKeystore(BaseKeystore):
    keys: Keys

    def __init__(self, keys: Keys):
        self.keys = keys

    @staticmethod
    async def load() -> 'LocalKeystore':
        """Extracts private keys from the keys."""
        keystore_files = LocalKeystore.list_keystore_files()
        logger.info('Loading keys from %s...', settings.keystores_dir)
        keystores_data = []
        with Pool(processes=settings.concurrency) as pool:
            # pylint: disable-next=unused-argument
            def _stop_pool(*args, **kwargs):  # type: ignore
                pool.close()

            results = [
                pool.apply_async(
                    LocalKeystore._process_keystore_file,
                    (keystore_file,),
                    error_callback=_stop_pool,
                )
                for keystore_file in keystore_files
            ]
            for result in results:
                result.wait()
                try:
                    keystores_data.append(result.get())
                except KeystoreException as e:
                    logger.error(e)
                    raise RuntimeError('Failed to load keys') from e

        keys: dict[HexStr, BLSPrivkey] = {}
        for pub_key, priv_key, _ in sorted(keystores_data, key=lambda x: x[2]):
            keys[pub_key] = priv_key

        logger.info('Loaded %d keys', len(keys))
        return LocalKeystore(Keys(keys))

    def __bool__(self) -> bool:
        return len(self.keys) > 0

    def __contains__(self, public_key: HexStr) -> bool:
        return public_key in self.keys

    def __len__(self) -> int:
        return len(self.keys)

    async def get_deposit_data(
        self, public_key: HexStr, amount: int, vault_address: ChecksumAddress
    ) -> dict:
        private_key = self.keys[public_key]
        credential = CredentialManager.load_credential(
            network=settings.network,
            private_key=BLSPrivateKey(Web3.to_int(private_key)),
            vault=vault_address,
            validator_type=settings.validator_type,
        )

        return credential.get_deposit_datum_dict(amount)

    async def get_exit_signature(
        self, validator_index: int, public_key: HexStr, fork: ConsensusFork | None = None
    ) -> BLSSignature:
        fork = fork or settings.network_config.SHAPELLA_FORK

        private_key = self.keys[public_key]

        message = get_exit_message_signing_root(
            validator_index=validator_index,
            genesis_validators_root=settings.network_config.GENESIS_VALIDATORS_ROOT,
            fork=fork,
        )

        return bls.Sign(private_key, message)

    @property
    def public_keys(self) -> list[HexStr]:
        return list(self.keys.keys())

    @staticmethod
<<<<<<< HEAD
    def get_public_keys_from_keystore_files() -> list[HexStr]:
        """Returns a list of public keys from the keystore files."""
        keystore_files = LocalKeystore.list_keystore_files()
        keys = [LocalKeystore.read_keystore_file(keystore_file) for keystore_file in keystore_files]
        keys.sort(key=lambda x: x[0])
        return [x[1] for x in keys]

    @staticmethod
=======
>>>>>>> 742cf626
    def list_keystore_files() -> list[KeystoreFile]:
        keystores_dir = settings.keystores_dir
        keystores_password_dir = settings.keystores_password_dir
        keystores_password_file = settings.keystores_password_file

        res: list[KeystoreFile] = []
        for f in listdir(keystores_dir):
            if not (isfile(keystores_dir / f) and f.startswith('keystore') and f.endswith('.json')):
                continue

            password_file = keystores_password_dir / f.replace('.json', '.txt')
            if not isfile(password_file):
                password_file = keystores_password_file

            password = LocalKeystore._load_keystores_password(password_file)
            res.append(
                KeystoreFile(
                    name=f, path=keystores_dir / f, password=password, password_file=password_file
                )
            )

        return res

    @staticmethod
<<<<<<< HEAD
    def read_keystore_file(keystore_file: KeystoreFile) -> tuple[int, HexStr]:
        """Light keystore reading. Return tuple of keystore index and public key."""
        file_path = keystore_file.path
        try:
            keystore = ScryptKeystore.from_file(file_path)
            index = keystore.path.split('/')[-3]
            return int(index), add_0x_prefix(HexStr(keystore.pubkey))
        except BaseException as e:
            raise KeystoreException(
                f'Invalid keystore format in file "{keystore_file.name}"'
            ) from e

    @staticmethod
    def _process_keystore_file(keystore_file: KeystoreFile) -> tuple[HexStr, BLSPrivkey]:
=======
    def _process_keystore_file(
        keystore_file: KeystoreFile, keystore_path: Path
    ) -> tuple[HexStr, BLSPrivkey, int]:
        file_name = keystore_file.name
>>>>>>> 742cf626
        keystores_password = keystore_file.password

        try:
            keystore = ScryptKeystore.from_file(keystore_file.path)
        except BaseException as e:
            raise KeystoreException(
                f'Invalid keystore format in file "{keystore_file.name}"'
            ) from e

        try:
            private_key = BLSPrivkey(keystore.decrypt(keystores_password))
        except BaseException as e:
            raise KeystoreException(f'Invalid password for keystore "{keystore_file.name}"') from e
        public_key = Web3.to_hex(bls.SkToPk(private_key))
        return public_key, private_key, int(keystore.path.split('/')[3])

    @staticmethod
    def _load_keystores_password(password_path: Path) -> str:
        with open(password_path, 'r', encoding='utf-8') as f:
            return f.read().strip()<|MERGE_RESOLUTION|>--- conflicted
+++ resolved
@@ -115,17 +115,6 @@
         return list(self.keys.keys())
 
     @staticmethod
-<<<<<<< HEAD
-    def get_public_keys_from_keystore_files() -> list[HexStr]:
-        """Returns a list of public keys from the keystore files."""
-        keystore_files = LocalKeystore.list_keystore_files()
-        keys = [LocalKeystore.read_keystore_file(keystore_file) for keystore_file in keystore_files]
-        keys.sort(key=lambda x: x[0])
-        return [x[1] for x in keys]
-
-    @staticmethod
-=======
->>>>>>> 742cf626
     def list_keystore_files() -> list[KeystoreFile]:
         keystores_dir = settings.keystores_dir
         keystores_password_dir = settings.keystores_password_dir
@@ -150,27 +139,7 @@
         return res
 
     @staticmethod
-<<<<<<< HEAD
-    def read_keystore_file(keystore_file: KeystoreFile) -> tuple[int, HexStr]:
-        """Light keystore reading. Return tuple of keystore index and public key."""
-        file_path = keystore_file.path
-        try:
-            keystore = ScryptKeystore.from_file(file_path)
-            index = keystore.path.split('/')[-3]
-            return int(index), add_0x_prefix(HexStr(keystore.pubkey))
-        except BaseException as e:
-            raise KeystoreException(
-                f'Invalid keystore format in file "{keystore_file.name}"'
-            ) from e
-
-    @staticmethod
-    def _process_keystore_file(keystore_file: KeystoreFile) -> tuple[HexStr, BLSPrivkey]:
-=======
-    def _process_keystore_file(
-        keystore_file: KeystoreFile, keystore_path: Path
-    ) -> tuple[HexStr, BLSPrivkey, int]:
-        file_name = keystore_file.name
->>>>>>> 742cf626
+    def _process_keystore_file(keystore_file: KeystoreFile) -> tuple[HexStr, BLSPrivkey, int]:
         keystores_password = keystore_file.password
 
         try:
