import logging
from typing import Sequence

from eth_typing import ChecksumAddress, HexStr
from sw_utils.typings import Bytes32
from web3 import Web3
from web3.exceptions import ContractLogicError

from src.common.clients import execution_client
from src.common.contracts import VaultContract, multicall_contract
from src.common.execution import build_gas_manager
from src.common.typings import HarvestParams, OraclesApproval
from src.common.utils import format_error
from src.config.settings import settings
from src.harvest.execution import get_update_state_calls
from src.validators.signing.common import encode_tx_validator_list
from src.validators.typings import DepositDataValidator

logger = logging.getLogger(__name__)


# pylint: disable=too-many-arguments,too-many-locals
async def register_validators(
    vault_address: ChecksumAddress,
    approval: OraclesApproval,
<<<<<<< HEAD
    multi_proof: MultiProof | None,
    validators: Sequence[DepositDataValidator],
=======
    validators: Sequence[Validator],
>>>>>>> 3d8eb829
    harvest_params: HarvestParams | None,
    validators_registry_root: Bytes32,
    validators_manager_signature: HexStr | None,
) -> HexStr | None:
    tx_validators = [
        Web3.to_bytes(tx_validator)
        for tx_validator in encode_tx_validator_list(
            validators=validators,
            vault_address=vault_address,
        )
    ]
    if harvest_params is not None:
        # add update state calls before validator registration
        calls = await get_update_state_calls(
            vault_address=vault_address, harvest_params=harvest_params
        )
    else:
        # aggregate all the calls into one multicall
        calls = []

    keeper_approval_params = (
        validators_registry_root,
        approval.deadline,
        b''.join(tx_validators),
        approval.signatures,
        approval.ipfs_hash,
    )

    # add validators registration call
    if len(tx_validators) == 1:
        validators_registration_call = _get_single_validator_registration_call(
            vault_address=vault_address,
            keeper_approval_params=keeper_approval_params,
            validators_manager_signature=validators_manager_signature,
        )
    else:
        validators_registration_call = _get_multiple_validators_registration_call(
            vault_address=vault_address,
            keeper_approval_params=keeper_approval_params,
            validators_manager_signature=validators_manager_signature,
        )

    calls.append(validators_registration_call)

    logger.info('Submitting registration transaction')
    try:
        await multicall_contract.functions.aggregate(calls).estimate_gas()
    except (ValueError, ContractLogicError) as e:
        logger.error(
            'Failed to register validator(s): %s. '
            'Most likely registry root has changed during validators registration. Retrying...',
            format_error(e),
        )
        if settings.verbose:
            logger.exception(e)
        return None

    try:
        gas_manager = build_gas_manager()
        tx_params = await gas_manager.get_high_priority_tx_params()
        tx = await multicall_contract.functions.aggregate(calls).transact(tx_params)
    except Exception as e:
        logger.error('Failed to register validator(s): %s', format_error(e))
        if settings.verbose:
            logger.exception(e)
        return None

    tx_hash = Web3.to_hex(tx)
    logger.info('Waiting for transaction %s confirmation', tx_hash)
    tx_receipt = await execution_client.eth.wait_for_transaction_receipt(
        tx, timeout=settings.execution_transaction_timeout
    )
    if not tx_receipt['status']:
        logger.error('Registration transaction failed')
        return None

    return tx_hash


# pylint: disable=too-many-arguments,too-many-locals
async def fund_validators(
    validators: bytes,
    validators_manager_signature: HexStr | None,
    harvest_params: HarvestParams | None,
) -> HexStr | None:
    if harvest_params is not None:
        # add update state calls before validator registration
        calls = await get_update_state_calls(harvest_params)
    else:
        # aggregate all the calls into one multicall
        calls = []

    fund_validators_call = vault_contract.address, vault_contract.encode_abi(
        fn_name='fundValidators',
        args=[validators, Web3.to_bytes(hexstr=validators_manager_signature)],
    )
    calls.append(fund_validators_call)

    logger.info('Submitting fund validators transaction')
    try:
        await multicall_contract.functions.aggregate(calls).estimate_gas()
    except (ValueError, ContractLogicError) as e:
        logger.error(
            'Failed to fund validator(s): %s. Retrying...',
            format_error(e),
        )
        if settings.verbose:
            logger.exception(e)
        return None

    try:
        gas_manager = build_gas_manager()
        tx_params = await gas_manager.get_high_priority_tx_params()
        tx = await multicall_contract.functions.aggregate(calls).transact(tx_params)
    except Exception as e:
        logger.error('Failed to fund validator(s): %s', format_error(e))
        if settings.verbose:
            logger.exception(e)
        return None

    tx_hash = Web3.to_hex(tx)
    logger.info('Waiting for transaction %s confirmation', tx_hash)
    tx_receipt = await execution_client.eth.wait_for_transaction_receipt(
        tx, timeout=settings.execution_transaction_timeout
    )
    if not tx_receipt['status']:
        logger.error('Registration transaction failed')
        return None

    return tx_hash


def _get_single_validator_registration_call(
    vault_address: ChecksumAddress,
    keeper_approval_params: tuple,
    validators_manager_signature: HexStr | None,
) -> tuple[ChecksumAddress, HexStr]:
    vault_contract = VaultContract(vault_address)
    return vault_address, vault_contract.encode_abi(
        fn_name='registerValidators',
        args=[keeper_approval_params, Web3.to_bytes(hexstr=validators_manager_signature)],
    )


def _get_multiple_validators_registration_call(
    vault_address: ChecksumAddress,
    keeper_approval_params: tuple,
    validators_manager_signature: HexStr | None,
) -> tuple[ChecksumAddress, HexStr]:
    vault_contract = VaultContract(vault_address)
    return vault_address, vault_contract.encode_abi(
        fn_name='registerValidators',
        args=[keeper_approval_params, Web3.to_bytes(hexstr=validators_manager_signature)],
    )<|MERGE_RESOLUTION|>--- conflicted
+++ resolved
@@ -14,7 +14,7 @@
 from src.config.settings import settings
 from src.harvest.execution import get_update_state_calls
 from src.validators.signing.common import encode_tx_validator_list
-from src.validators.typings import DepositDataValidator
+from src.validators.typings import Validator
 
 logger = logging.getLogger(__name__)
 
@@ -23,12 +23,7 @@
 async def register_validators(
     vault_address: ChecksumAddress,
     approval: OraclesApproval,
-<<<<<<< HEAD
-    multi_proof: MultiProof | None,
-    validators: Sequence[DepositDataValidator],
-=======
     validators: Sequence[Validator],
->>>>>>> 3d8eb829
     harvest_params: HarvestParams | None,
     validators_registry_root: Bytes32,
     validators_manager_signature: HexStr | None,
@@ -110,17 +105,20 @@
 
 # pylint: disable=too-many-arguments,too-many-locals
 async def fund_validators(
+    vault_address: ChecksumAddress,
     validators: bytes,
     validators_manager_signature: HexStr | None,
     harvest_params: HarvestParams | None,
 ) -> HexStr | None:
     if harvest_params is not None:
         # add update state calls before validator registration
-        calls = await get_update_state_calls(harvest_params)
+        calls = await get_update_state_calls(
+            vault_address=vault_address, harvest_params=harvest_params
+        )
     else:
         # aggregate all the calls into one multicall
         calls = []
-
+    vault_contract = VaultContract(vault_address)
     fund_validators_call = vault_contract.address, vault_contract.encode_abi(
         fn_name='fundValidators',
         args=[validators, Web3.to_bytes(hexstr=validators_manager_signature)],
