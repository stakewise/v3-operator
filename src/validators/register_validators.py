import logging
from typing import Sequence

<<<<<<< HEAD
from eth_typing import ChecksumAddress, HexStr
=======
from eth_typing import HexStr
>>>>>>> 672a3dff
from sw_utils.typings import Bytes32
from web3 import Web3
from web3.exceptions import ContractLogicError
from web3.types import Gwei

from src.common.clients import execution_client
from src.common.contracts import VaultContract
from src.common.execution import build_gas_manager, transaction_gas_wrapper
from src.common.typings import HarvestParams, OraclesApproval
from src.common.utils import format_error
from src.config.settings import settings
from src.validators.signing.common import encode_tx_validator_list
from src.validators.typings import Validator

logger = logging.getLogger(__name__)


# pylint: disable=too-many-arguments,too-many-locals
async def register_validators(
    vault_address: ChecksumAddress,
    approval: OraclesApproval,
    validators: Sequence[Validator],
    harvest_params: HarvestParams | None,
    validators_registry_root: Bytes32,
    validators_manager_signature: HexStr,
) -> HexStr | None:
    tx_validators = [
        Web3.to_bytes(tx_validator)
        for tx_validator in encode_tx_validator_list(
            validators=validators,
<<<<<<< HEAD
            vault_address=vault_address,
        )
    ]
    vault_contract = VaultContract(vault_address)
=======
        )
    ]
    vault_contract = VaultContract(settings.vault)
>>>>>>> 672a3dff
    if harvest_params is not None:
        # add update state calls before validator registration
        calls = [vault_contract.get_update_state_call(harvest_params)]
    else:
        # aggregate all the calls into one multicall
        calls = []

    keeper_approval_params = (
        validators_registry_root,
        approval.deadline,
        b''.join(tx_validators),
        approval.signatures,
        approval.ipfs_hash,
    )

    # add validators registration call
    calls.append(
        vault_contract.encode_abi(
            fn_name='registerValidators',
            args=[keeper_approval_params, validators_manager_signature],
        )
    )

    logger.info('Submitting registration transaction')
    try:
        await vault_contract.functions.multicall(calls).estimate_gas()
    except (ValueError, ContractLogicError) as e:
        logger.error(
            'Failed to register validator(s): %s. '
            'Most likely registry root has changed during validators registration. Retrying...',
            format_error(e),
        )
        if settings.verbose:
            logger.exception(e)
        return None

    try:
        gas_manager = build_gas_manager()
        tx_params = await gas_manager.get_high_priority_tx_params()
        tx = await vault_contract.functions.multicall(calls).transact(tx_params)
    except Exception as e:
        logger.error('Failed to register validator(s): %s', format_error(e))
        if settings.verbose:
            logger.exception(e)
        return None

    tx_hash = Web3.to_hex(tx)
    logger.info('Waiting for transaction %s confirmation', tx_hash)
    tx_receipt = await execution_client.eth.wait_for_transaction_receipt(
        tx, timeout=settings.execution_transaction_timeout
    )
    if not tx_receipt['status']:
        logger.error('Registration transaction failed')
        return None

    return tx_hash


async def fund_validators(
<<<<<<< HEAD
    vault_address: ChecksumAddress,
=======
>>>>>>> 672a3dff
    validators: list[Validator],
    validators_manager_signature: HexStr,
    harvest_params: HarvestParams | None,
) -> HexStr | None:
    tx_validators = [
        Web3.to_bytes(tx_validator)
        for tx_validator in encode_tx_validator_list(
            validators=validators,
<<<<<<< HEAD
            vault_address=vault_address,
        )
    ]
    calls = []
    vault_contract = VaultContract(vault_address)
=======
        )
    ]
    calls = []
    vault_contract = VaultContract(settings.vault)
>>>>>>> 672a3dff
    if harvest_params is not None:
        # add update state calls before validator funding
        calls.append(vault_contract.get_update_state_call(harvest_params))
    fund_validators_call = vault_contract.encode_abi(
        fn_name='fundValidators',
        args=[b''.join(tx_validators), validators_manager_signature],
<<<<<<< HEAD
    )
    calls.append(fund_validators_call)

    logger.info('Submitting fund validators transaction')
    try:
        tx_function = vault_contract.functions.multicall(calls)
        tx = await transaction_gas_wrapper(tx_function=tx_function)
    except Exception as e:
        logger.error('Failed to fund validator(s): %s', format_error(e))
        if settings.verbose:
            logger.exception(e)
        return None

    tx_hash = Web3.to_hex(tx)
    logger.info('Waiting for transaction %s confirmation', tx_hash)
    tx_receipt = await execution_client.eth.wait_for_transaction_receipt(
        tx, timeout=settings.execution_transaction_timeout
    )
    if not tx_receipt['status']:
        logger.error('Funding transaction failed')
        return None

    return tx_hash


async def submit_consolidate_validators(
    vault_address: ChecksumAddress,
    validators: bytes,
    oracle_signatures: bytes,
    tx_fee: Gwei,
) -> HexStr | None:
    """Sends consolidate validators transaction to vault contract"""
    logger.info('Submitting consolidate validators transaction')
    vault_contract = VaultContract(vault_address)
    try:
        tx = await vault_contract.functions.consolidateValidators(
            validators,
            b'',
=======
    )
    calls.append(fund_validators_call)

    logger.info('Submitting fund validators transaction')
    try:
        tx_function = vault_contract.functions.multicall(calls)
        tx = await transaction_gas_wrapper(tx_function=tx_function)
    except Exception as e:
        logger.error('Failed to fund validator(s): %s', format_error(e))
        if settings.verbose:
            logger.exception(e)
        return None

    tx_hash = Web3.to_hex(tx)
    logger.info('Waiting for transaction %s confirmation', tx_hash)
    tx_receipt = await execution_client.eth.wait_for_transaction_receipt(
        tx, timeout=settings.execution_transaction_timeout
    )
    if not tx_receipt['status']:
        logger.error('Funding transaction failed')
        return None

    return tx_hash


async def submit_consolidate_validators(
    validators: bytes,
    oracle_signatures: bytes | None,
    tx_fee: Gwei,
    validators_manager_signature: HexStr,
) -> HexStr | None:
    """Sends consolidate validators transaction to vault contract"""
    logger.info('Submitting consolidate validators transaction')
    vault_contract = VaultContract(settings.vault)

    if oracle_signatures is None:
        oracle_signatures = b''

    try:
        tx = await vault_contract.functions.consolidateValidators(
            validators,
            Web3.to_bytes(hexstr=validators_manager_signature),
>>>>>>> 672a3dff
            oracle_signatures,
        ).transact({'value': Web3.to_wei(tx_fee, 'gwei')})
    except Exception as e:
        logger.info('Failed to submit consolidate validators transaction: %s', format_error(e))
        return None

    logger.info('Waiting for transaction %s confirmation', Web3.to_hex(tx))
    tx_receipt = await execution_client.eth.wait_for_transaction_receipt(
        tx, timeout=settings.execution_transaction_timeout
    )
    if not tx_receipt['status']:
        logger.info('Consolidate validators transaction failed')
        return None
    return Web3.to_hex(tx)<|MERGE_RESOLUTION|>--- conflicted
+++ resolved
@@ -1,11 +1,7 @@
 import logging
 from typing import Sequence
 
-<<<<<<< HEAD
-from eth_typing import ChecksumAddress, HexStr
-=======
 from eth_typing import HexStr
->>>>>>> 672a3dff
 from sw_utils.typings import Bytes32
 from web3 import Web3
 from web3.exceptions import ContractLogicError
@@ -25,7 +21,6 @@
 
 # pylint: disable=too-many-arguments,too-many-locals
 async def register_validators(
-    vault_address: ChecksumAddress,
     approval: OraclesApproval,
     validators: Sequence[Validator],
     harvest_params: HarvestParams | None,
@@ -36,16 +31,9 @@
         Web3.to_bytes(tx_validator)
         for tx_validator in encode_tx_validator_list(
             validators=validators,
-<<<<<<< HEAD
-            vault_address=vault_address,
-        )
-    ]
-    vault_contract = VaultContract(vault_address)
-=======
         )
     ]
     vault_contract = VaultContract(settings.vault)
->>>>>>> 672a3dff
     if harvest_params is not None:
         # add update state calls before validator registration
         calls = [vault_contract.get_update_state_call(harvest_params)]
@@ -105,10 +93,6 @@
 
 
 async def fund_validators(
-<<<<<<< HEAD
-    vault_address: ChecksumAddress,
-=======
->>>>>>> 672a3dff
     validators: list[Validator],
     validators_manager_signature: HexStr,
     harvest_params: HarvestParams | None,
@@ -117,64 +101,16 @@
         Web3.to_bytes(tx_validator)
         for tx_validator in encode_tx_validator_list(
             validators=validators,
-<<<<<<< HEAD
-            vault_address=vault_address,
-        )
-    ]
-    calls = []
-    vault_contract = VaultContract(vault_address)
-=======
         )
     ]
     calls = []
     vault_contract = VaultContract(settings.vault)
->>>>>>> 672a3dff
     if harvest_params is not None:
         # add update state calls before validator funding
         calls.append(vault_contract.get_update_state_call(harvest_params))
     fund_validators_call = vault_contract.encode_abi(
         fn_name='fundValidators',
         args=[b''.join(tx_validators), validators_manager_signature],
-<<<<<<< HEAD
-    )
-    calls.append(fund_validators_call)
-
-    logger.info('Submitting fund validators transaction')
-    try:
-        tx_function = vault_contract.functions.multicall(calls)
-        tx = await transaction_gas_wrapper(tx_function=tx_function)
-    except Exception as e:
-        logger.error('Failed to fund validator(s): %s', format_error(e))
-        if settings.verbose:
-            logger.exception(e)
-        return None
-
-    tx_hash = Web3.to_hex(tx)
-    logger.info('Waiting for transaction %s confirmation', tx_hash)
-    tx_receipt = await execution_client.eth.wait_for_transaction_receipt(
-        tx, timeout=settings.execution_transaction_timeout
-    )
-    if not tx_receipt['status']:
-        logger.error('Funding transaction failed')
-        return None
-
-    return tx_hash
-
-
-async def submit_consolidate_validators(
-    vault_address: ChecksumAddress,
-    validators: bytes,
-    oracle_signatures: bytes,
-    tx_fee: Gwei,
-) -> HexStr | None:
-    """Sends consolidate validators transaction to vault contract"""
-    logger.info('Submitting consolidate validators transaction')
-    vault_contract = VaultContract(vault_address)
-    try:
-        tx = await vault_contract.functions.consolidateValidators(
-            validators,
-            b'',
-=======
     )
     calls.append(fund_validators_call)
 
@@ -217,7 +153,6 @@
         tx = await vault_contract.functions.consolidateValidators(
             validators,
             Web3.to_bytes(hexstr=validators_manager_signature),
->>>>>>> 672a3dff
             oracle_signatures,
         ).transact({'value': Web3.to_wei(tx_fee, 'gwei')})
     except Exception as e:
