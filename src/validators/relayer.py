import logging

import aiohttp
from aiohttp import ClientTimeout
from eth_typing import BLSSignature, ChecksumAddress, HexStr
from eth_utils import add_0x_prefix
from sw_utils.common import urljoin
from web3 import Web3
from web3.types import Gwei

<<<<<<< HEAD
from src.config.settings import MIN_ACTIVATION_BALANCE_GWEI, RelayerTypes, settings
from src.validators.exceptions import MissingAvailableValidatorsException
from src.validators.execution import get_validators_start_index
from src.validators.typings import (
    ExitSignatureShards,
=======
from src.config.settings import settings
from src.validators.execution import get_validators_start_index
from src.validators.typings import (
    RelayerSignatureResponse,
>>>>>>> 672a3dff
    RelayerValidatorsResponse,
    Validator,
)

logger = logging.getLogger(__name__)


<<<<<<< HEAD
class DefaultRelayerClient:
    async def get_validators(
        self, validators_start_index: int, validators_batch_size: int, validators_total: int
    ) -> dict:
        """
        :param validators_start_index: - validator index for the first validator in a batch.
         Relayer should increment this index for each validator except the first one
        :param validators_batch_size: - number of validators in a batch. Relayer is expected
         to return `validators_batch_size` validators at most
        :param validators_total: - total number of validators supplied by vault assets.
         Should be more than or equal to `validators_batch_size`.
         Relayer may use `validators_total` to create larger portions of validators in background.
        """
        url = urljoin(settings.relayer_endpoint, 'validators')
        jsn = {
            'validators_start_index': validators_start_index,
            'validators_batch_size': validators_batch_size,
            'validators_total': validators_total,
        }
        async with aiohttp.ClientSession(
            timeout=ClientTimeout(settings.relayer_timeout)
        ) as session:
            resp = await session.post(url, json=jsn)
            if 400 <= resp.status < 500:
                logger.debug('Relayer response: %s', await resp.read())
            resp.raise_for_status()
            return await resp.json()

    async def fund_validators(self, funding_amounts: dict[HexStr, Gwei]) -> dict:
        url = urljoin(settings.relayer_endpoint, 'fund')
        async with aiohttp.ClientSession(
            timeout=ClientTimeout(settings.relayer_timeout)
        ) as session:
            resp = await session.post(url, json=funding_amounts)
            if 400 <= resp.status < 500:
                logger.debug('Relayer response: %s', await resp.read())
            resp.raise_for_status()
            return await resp.json()


class DvtRelayerClient:
    async def get_info(self) -> dict:
        url = urljoin(settings.relayer_endpoint, 'info')
        async with aiohttp.ClientSession(
            timeout=ClientTimeout(settings.relayer_timeout)
        ) as session:
            resp = await session.get(url)
            if 400 <= resp.status < 500:
                logger.debug('Relayer response: %s', await resp.read())
            resp.raise_for_status()
            return await resp.json()

    async def get_validators(self, public_keys: list[HexStr]) -> dict:
        url = urljoin(settings.relayer_endpoint, 'validators')
        jsn = {'public_keys': public_keys}
        async with aiohttp.ClientSession(
            timeout=ClientTimeout(settings.relayer_timeout)
        ) as session:
            resp = await session.post(url, json=jsn)
            if 400 <= resp.status < 500:
                logger.debug('Relayer response: %s', await resp.read())
            resp.raise_for_status()
            return await resp.json()

    async def fund_validators(self, funding_amounts: dict[HexStr, Gwei]) -> dict:
        url = urljoin(settings.relayer_endpoint, 'fund')
        async with aiohttp.ClientSession(
            timeout=ClientTimeout(settings.relayer_timeout)
        ) as session:
            resp = await session.post(url, json=funding_amounts)
            if 400 <= resp.status < 500:
                logger.debug('Relayer response: %s', await resp.read())
            resp.raise_for_status()
            return await resp.json()


class RelayerAdapter:
    def __init__(
        self,
        relayer: DefaultRelayerClient | DvtRelayerClient,
    ):
        self.relayer = relayer

    async def get_validators(
        self, validators_batch_size: int, validators_total: int
    ) -> RelayerValidatorsResponse:
        if isinstance(self.relayer, DefaultRelayerClient):
            return await self._get_validators_from_default_relayer(
                validators_batch_size, validators_total
            )
        if isinstance(self.relayer, DvtRelayerClient):
            return await self._get_validators_from_dvt_relayer(validators_batch_size)
        raise RuntimeError('Unknown relayer type', type(self.relayer))

    async def fund_validators(
        self, funding_amounts: dict[HexStr, Gwei]
    ) -> RelayerValidatorsResponse:
        if isinstance(self.relayer, DefaultRelayerClient):
            return await self._fund_validators_with_default_relayer(funding_amounts)
        if isinstance(self.relayer, DvtRelayerClient):
            return await self._fund_validators_with_dvt_relayer(funding_amounts)
        raise RuntimeError('Unknown relayer type', type(self.relayer))

    async def _get_validators_from_default_relayer(
        self, validators_batch_size: int, validators_total: int
    ) -> RelayerValidatorsResponse:
=======
class RelayerClient:
    async def register_validators(self, amounts: list[Gwei]) -> RelayerValidatorsResponse:
>>>>>>> 672a3dff
        validators_start_index = await get_validators_start_index()
        relayer_response = await self._register_validators(
            settings.vault, validators_start_index, amounts
        )
        validators: list[Validator] = []
        for v in relayer_response.get('validators') or []:
            public_key = add_0x_prefix(v['public_key'])
            deposit_signature = add_0x_prefix(v['deposit_signature'])
            exit_signature = add_0x_prefix(v['exit_signature'])

            validator = Validator(
                public_key=public_key,
<<<<<<< HEAD
                amount=v['amount_gwei'],
=======
                amount=v['amount'],
>>>>>>> 672a3dff
                signature=deposit_signature,
                exit_signature=BLSSignature(Web3.to_bytes(hexstr=exit_signature)),
            )
            validators.append(validator)

        validators_manager_signature = add_0x_prefix(
            relayer_response.get('validators_manager_signature') or HexStr('0x')
        )
        return RelayerValidatorsResponse(
            validators=validators,
            validators_manager_signature=validators_manager_signature,
        )

<<<<<<< HEAD
    async def _get_validators_from_dvt_relayer(
        self, validators_batch_size: int
    ) -> RelayerValidatorsResponse:

        public_keys = [][:validators_batch_size]  # type: ignore
        if not public_keys:
            raise MissingAvailableValidatorsException()

        # submit request
        logger.info('Waiting for validators from Relayer...')
        while True:
            relayer_response = await cast(DvtRelayerClient, self.relayer).get_validators(
                public_keys
            )
            if all(v['oracles_exit_signature_shares'] for v in relayer_response['validators']):
                break
            await asyncio.sleep(1)
        logger.debug('relayer_response %s', relayer_response)

        # handle response
        validators: list[Validator] = []
        for v in relayer_response['validators']:
            public_key = add_0x_prefix(v['public_key'])

            exit_signature_shards = None
            if oracle_shares := v['oracles_exit_signature_shares']:
                exit_signatures = [
                    add_0x_prefix(s) for s in oracle_shares['encrypted_exit_signatures']
                ]
                public_keys = [add_0x_prefix(s) for s in oracle_shares['public_keys']]
                exit_signature_shards = ExitSignatureShards(
                    public_keys=public_keys,
                    exit_signatures=exit_signatures,
                )

            validator = Validator(
                public_key=public_key,
                signature=add_0x_prefix(v['deposit_signature']),
                amount=MIN_ACTIVATION_BALANCE_GWEI,
                exit_signature_shards=exit_signature_shards,
            )
            validators.append(validator)

        return RelayerValidatorsResponse(
            validators=validators,
        )

    async def _fund_validators_with_default_relayer(
        self, funding_amounts: dict[HexStr, Gwei]
    ) -> RelayerValidatorsResponse:
        relayer_response = await cast(DefaultRelayerClient, self.relayer).fund_validators(
            funding_amounts
        )
        validators: list[Validator] = []
        for v in relayer_response.get('validators') or []:
            validator = Validator(
                public_key=add_0x_prefix(v['public_key']),
                amount=v['amount_gwei'],
                signature=add_0x_prefix(v['deposit_signature']),
            )
            validators.append(validator)

        validators_manager_signature = add_0x_prefix(
            relayer_response.get('validators_manager_signature') or HexStr('0x')
        )
        return RelayerValidatorsResponse(
            validators=validators,
            validators_manager_signature=validators_manager_signature,
        )

    async def _fund_validators_with_dvt_relayer(
        self, funding_amounts: dict[HexStr, Gwei]
    ) -> RelayerValidatorsResponse:
        logger.info('Waiting for validators from Relayer...')
        relayer_response = await cast(DvtRelayerClient, self.relayer).fund_validators(
            funding_amounts
        )
        validators: list[Validator] = []
        for v in relayer_response['validators']:
            validator = Validator(
                public_key=add_0x_prefix(v['public_key']),
                signature=add_0x_prefix(v['deposit_signature']),
                amount=v['amount_gwei'],
            )
            validators.append(validator)

        return RelayerValidatorsResponse(
            validators=validators,
=======
    async def fund_validators(
        self, funding_amounts: dict[HexStr, Gwei]
    ) -> RelayerSignatureResponse:
        relayer_response = await self._fund_validators(
            vault_address=settings.vault,
            public_keys=list(funding_amounts.keys()),
            amounts=list(funding_amounts.values()),
        )

        validators_manager_signature = add_0x_prefix(
            relayer_response.get('validators_manager_signature') or HexStr('0x')
        )
        return RelayerSignatureResponse(
            validators_manager_signature=validators_manager_signature,
        )

    async def withdraw_validators(
        self, withdrawals: dict[HexStr, Gwei]
    ) -> RelayerSignatureResponse:
        relayer_response = await self._withdraw_validators(
            vault_address=settings.vault,
            public_keys=list(withdrawals.keys()),
            amounts=list(withdrawals.values()),
        )
        validators_manager_signature = add_0x_prefix(
            relayer_response.get('validators_manager_signature') or HexStr('0x')
        )
        return RelayerSignatureResponse(
            validators_manager_signature=validators_manager_signature,
        )

    async def consolidate_validators(
        self,
        vault_address: ChecksumAddress,
        target_source_public_keys: list[tuple[HexStr, HexStr]],
    ) -> RelayerSignatureResponse:
        source_public_keys, target_public_keys = [], []
        for source, target in target_source_public_keys:
            source_public_keys.append(source)
            target_public_keys.append(target)
        relayer_response = await self._consolidate_validators(
            vault_address=vault_address,
            source_public_keys=source_public_keys,
            target_public_keys=target_public_keys,
        )
        validators_manager_signature = add_0x_prefix(
            relayer_response.get('validators_manager_signature') or HexStr('0x')
        )
        return RelayerSignatureResponse(
            validators_manager_signature=validators_manager_signature,
>>>>>>> 672a3dff
        )

    async def _register_validators(
        self,
        vault_address: ChecksumAddress,
        validators_start_index: int,
        amounts: list[Gwei],
    ) -> dict:
        jsn = {
            'vault': vault_address,
            'validators_start_index': validators_start_index,
            'amounts': amounts,
            'validator_type': settings.validator_type.value,
        }
        return await self._send_post_request('register', jsn)

    async def _fund_validators(
        self, vault_address: ChecksumAddress, public_keys: list[HexStr], amounts: list[Gwei]
    ) -> dict:
        jsn = {
            'vault': vault_address,
            'public_keys': public_keys,
            'amounts': amounts,
        }
        return await self._send_post_request('fund', jsn)

    async def _consolidate_validators(
        self,
        vault_address: ChecksumAddress,
        source_public_keys: list[HexStr],
        target_public_keys: list[HexStr],
    ) -> dict:
        jsn = {
            'vault': vault_address,
            'source_public_keys': source_public_keys,
            'target_public_keys': target_public_keys,
        }
        return await self._send_post_request('consolidate', jsn)

    async def _withdraw_validators(
        self, vault_address: ChecksumAddress, public_keys: list[HexStr], amounts: list[Gwei]
    ) -> dict:
        jsn = {
            'vault': vault_address,
            'public_keys': public_keys,
            'amounts': amounts,
        }
        return await self._send_post_request('withdraw', jsn)

<<<<<<< HEAD
def create_relayer_adapter() -> RelayerAdapter:
    if settings.relayer_type == RelayerTypes.DVT:
        dvt_relayer = DvtRelayerClient()
        return RelayerAdapter(dvt_relayer)
=======
    async def get_info(self) -> dict:
        url = urljoin(settings.relayer_endpoint, 'info')
        async with aiohttp.ClientSession(
            timeout=ClientTimeout(settings.relayer_timeout)
        ) as session:
            resp = await session.get(url)
            if 400 <= resp.status < 500:
                logger.debug('Relayer response: %s', await resp.read())
            resp.raise_for_status()
            return await resp.json()
>>>>>>> 672a3dff

    async def _send_post_request(self, endpoint: str, json: dict) -> dict:
        url = urljoin(settings.relayer_endpoint, endpoint)
        async with aiohttp.ClientSession(
            timeout=ClientTimeout(settings.relayer_timeout)
        ) as session:
            resp = await session.post(
                url,
                json=json,
            )
            if 400 <= resp.status < 500:
                logger.debug('Relayer response: %s', await resp.read())
            resp.raise_for_status()
            return await resp.json()<|MERGE_RESOLUTION|>--- conflicted
+++ resolved
@@ -8,18 +8,10 @@
 from web3 import Web3
 from web3.types import Gwei
 
-<<<<<<< HEAD
-from src.config.settings import MIN_ACTIVATION_BALANCE_GWEI, RelayerTypes, settings
-from src.validators.exceptions import MissingAvailableValidatorsException
-from src.validators.execution import get_validators_start_index
-from src.validators.typings import (
-    ExitSignatureShards,
-=======
 from src.config.settings import settings
 from src.validators.execution import get_validators_start_index
 from src.validators.typings import (
     RelayerSignatureResponse,
->>>>>>> 672a3dff
     RelayerValidatorsResponse,
     Validator,
 )
@@ -27,117 +19,8 @@
 logger = logging.getLogger(__name__)
 
 
-<<<<<<< HEAD
-class DefaultRelayerClient:
-    async def get_validators(
-        self, validators_start_index: int, validators_batch_size: int, validators_total: int
-    ) -> dict:
-        """
-        :param validators_start_index: - validator index for the first validator in a batch.
-         Relayer should increment this index for each validator except the first one
-        :param validators_batch_size: - number of validators in a batch. Relayer is expected
-         to return `validators_batch_size` validators at most
-        :param validators_total: - total number of validators supplied by vault assets.
-         Should be more than or equal to `validators_batch_size`.
-         Relayer may use `validators_total` to create larger portions of validators in background.
-        """
-        url = urljoin(settings.relayer_endpoint, 'validators')
-        jsn = {
-            'validators_start_index': validators_start_index,
-            'validators_batch_size': validators_batch_size,
-            'validators_total': validators_total,
-        }
-        async with aiohttp.ClientSession(
-            timeout=ClientTimeout(settings.relayer_timeout)
-        ) as session:
-            resp = await session.post(url, json=jsn)
-            if 400 <= resp.status < 500:
-                logger.debug('Relayer response: %s', await resp.read())
-            resp.raise_for_status()
-            return await resp.json()
-
-    async def fund_validators(self, funding_amounts: dict[HexStr, Gwei]) -> dict:
-        url = urljoin(settings.relayer_endpoint, 'fund')
-        async with aiohttp.ClientSession(
-            timeout=ClientTimeout(settings.relayer_timeout)
-        ) as session:
-            resp = await session.post(url, json=funding_amounts)
-            if 400 <= resp.status < 500:
-                logger.debug('Relayer response: %s', await resp.read())
-            resp.raise_for_status()
-            return await resp.json()
-
-
-class DvtRelayerClient:
-    async def get_info(self) -> dict:
-        url = urljoin(settings.relayer_endpoint, 'info')
-        async with aiohttp.ClientSession(
-            timeout=ClientTimeout(settings.relayer_timeout)
-        ) as session:
-            resp = await session.get(url)
-            if 400 <= resp.status < 500:
-                logger.debug('Relayer response: %s', await resp.read())
-            resp.raise_for_status()
-            return await resp.json()
-
-    async def get_validators(self, public_keys: list[HexStr]) -> dict:
-        url = urljoin(settings.relayer_endpoint, 'validators')
-        jsn = {'public_keys': public_keys}
-        async with aiohttp.ClientSession(
-            timeout=ClientTimeout(settings.relayer_timeout)
-        ) as session:
-            resp = await session.post(url, json=jsn)
-            if 400 <= resp.status < 500:
-                logger.debug('Relayer response: %s', await resp.read())
-            resp.raise_for_status()
-            return await resp.json()
-
-    async def fund_validators(self, funding_amounts: dict[HexStr, Gwei]) -> dict:
-        url = urljoin(settings.relayer_endpoint, 'fund')
-        async with aiohttp.ClientSession(
-            timeout=ClientTimeout(settings.relayer_timeout)
-        ) as session:
-            resp = await session.post(url, json=funding_amounts)
-            if 400 <= resp.status < 500:
-                logger.debug('Relayer response: %s', await resp.read())
-            resp.raise_for_status()
-            return await resp.json()
-
-
-class RelayerAdapter:
-    def __init__(
-        self,
-        relayer: DefaultRelayerClient | DvtRelayerClient,
-    ):
-        self.relayer = relayer
-
-    async def get_validators(
-        self, validators_batch_size: int, validators_total: int
-    ) -> RelayerValidatorsResponse:
-        if isinstance(self.relayer, DefaultRelayerClient):
-            return await self._get_validators_from_default_relayer(
-                validators_batch_size, validators_total
-            )
-        if isinstance(self.relayer, DvtRelayerClient):
-            return await self._get_validators_from_dvt_relayer(validators_batch_size)
-        raise RuntimeError('Unknown relayer type', type(self.relayer))
-
-    async def fund_validators(
-        self, funding_amounts: dict[HexStr, Gwei]
-    ) -> RelayerValidatorsResponse:
-        if isinstance(self.relayer, DefaultRelayerClient):
-            return await self._fund_validators_with_default_relayer(funding_amounts)
-        if isinstance(self.relayer, DvtRelayerClient):
-            return await self._fund_validators_with_dvt_relayer(funding_amounts)
-        raise RuntimeError('Unknown relayer type', type(self.relayer))
-
-    async def _get_validators_from_default_relayer(
-        self, validators_batch_size: int, validators_total: int
-    ) -> RelayerValidatorsResponse:
-=======
 class RelayerClient:
     async def register_validators(self, amounts: list[Gwei]) -> RelayerValidatorsResponse:
->>>>>>> 672a3dff
         validators_start_index = await get_validators_start_index()
         relayer_response = await self._register_validators(
             settings.vault, validators_start_index, amounts
@@ -150,11 +33,7 @@
 
             validator = Validator(
                 public_key=public_key,
-<<<<<<< HEAD
-                amount=v['amount_gwei'],
-=======
                 amount=v['amount'],
->>>>>>> 672a3dff
                 signature=deposit_signature,
                 exit_signature=BLSSignature(Web3.to_bytes(hexstr=exit_signature)),
             )
@@ -168,96 +47,6 @@
             validators_manager_signature=validators_manager_signature,
         )
 
-<<<<<<< HEAD
-    async def _get_validators_from_dvt_relayer(
-        self, validators_batch_size: int
-    ) -> RelayerValidatorsResponse:
-
-        public_keys = [][:validators_batch_size]  # type: ignore
-        if not public_keys:
-            raise MissingAvailableValidatorsException()
-
-        # submit request
-        logger.info('Waiting for validators from Relayer...')
-        while True:
-            relayer_response = await cast(DvtRelayerClient, self.relayer).get_validators(
-                public_keys
-            )
-            if all(v['oracles_exit_signature_shares'] for v in relayer_response['validators']):
-                break
-            await asyncio.sleep(1)
-        logger.debug('relayer_response %s', relayer_response)
-
-        # handle response
-        validators: list[Validator] = []
-        for v in relayer_response['validators']:
-            public_key = add_0x_prefix(v['public_key'])
-
-            exit_signature_shards = None
-            if oracle_shares := v['oracles_exit_signature_shares']:
-                exit_signatures = [
-                    add_0x_prefix(s) for s in oracle_shares['encrypted_exit_signatures']
-                ]
-                public_keys = [add_0x_prefix(s) for s in oracle_shares['public_keys']]
-                exit_signature_shards = ExitSignatureShards(
-                    public_keys=public_keys,
-                    exit_signatures=exit_signatures,
-                )
-
-            validator = Validator(
-                public_key=public_key,
-                signature=add_0x_prefix(v['deposit_signature']),
-                amount=MIN_ACTIVATION_BALANCE_GWEI,
-                exit_signature_shards=exit_signature_shards,
-            )
-            validators.append(validator)
-
-        return RelayerValidatorsResponse(
-            validators=validators,
-        )
-
-    async def _fund_validators_with_default_relayer(
-        self, funding_amounts: dict[HexStr, Gwei]
-    ) -> RelayerValidatorsResponse:
-        relayer_response = await cast(DefaultRelayerClient, self.relayer).fund_validators(
-            funding_amounts
-        )
-        validators: list[Validator] = []
-        for v in relayer_response.get('validators') or []:
-            validator = Validator(
-                public_key=add_0x_prefix(v['public_key']),
-                amount=v['amount_gwei'],
-                signature=add_0x_prefix(v['deposit_signature']),
-            )
-            validators.append(validator)
-
-        validators_manager_signature = add_0x_prefix(
-            relayer_response.get('validators_manager_signature') or HexStr('0x')
-        )
-        return RelayerValidatorsResponse(
-            validators=validators,
-            validators_manager_signature=validators_manager_signature,
-        )
-
-    async def _fund_validators_with_dvt_relayer(
-        self, funding_amounts: dict[HexStr, Gwei]
-    ) -> RelayerValidatorsResponse:
-        logger.info('Waiting for validators from Relayer...')
-        relayer_response = await cast(DvtRelayerClient, self.relayer).fund_validators(
-            funding_amounts
-        )
-        validators: list[Validator] = []
-        for v in relayer_response['validators']:
-            validator = Validator(
-                public_key=add_0x_prefix(v['public_key']),
-                signature=add_0x_prefix(v['deposit_signature']),
-                amount=v['amount_gwei'],
-            )
-            validators.append(validator)
-
-        return RelayerValidatorsResponse(
-            validators=validators,
-=======
     async def fund_validators(
         self, funding_amounts: dict[HexStr, Gwei]
     ) -> RelayerSignatureResponse:
@@ -308,7 +97,6 @@
         )
         return RelayerSignatureResponse(
             validators_manager_signature=validators_manager_signature,
->>>>>>> 672a3dff
         )
 
     async def _register_validators(
@@ -358,12 +146,6 @@
         }
         return await self._send_post_request('withdraw', jsn)
 
-<<<<<<< HEAD
-def create_relayer_adapter() -> RelayerAdapter:
-    if settings.relayer_type == RelayerTypes.DVT:
-        dvt_relayer = DvtRelayerClient()
-        return RelayerAdapter(dvt_relayer)
-=======
     async def get_info(self) -> dict:
         url = urljoin(settings.relayer_endpoint, 'info')
         async with aiohttp.ClientSession(
@@ -374,7 +156,6 @@
                 logger.debug('Relayer response: %s', await resp.read())
             resp.raise_for_status()
             return await resp.json()
->>>>>>> 672a3dff
 
     async def _send_post_request(self, endpoint: str, json: dict) -> dict:
         url = urljoin(settings.relayer_endpoint, endpoint)
