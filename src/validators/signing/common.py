from typing import Sequence

import ecies
<<<<<<< HEAD
from eth_typing import BLSPubkey, BLSSignature, ChecksumAddress, HexStr
=======
from eth_typing import BLSPubkey, BLSSignature, HexStr
>>>>>>> 672a3dff
from sw_utils import ConsensusFork, ProtocolConfig, get_exit_message_signing_root
from sw_utils.signing import compute_deposit_data
from web3 import Web3

from src.common.typings import ValidatorType
from src.config.settings import settings
from src.validators.keystores.base import BaseKeystore
from src.validators.signing.key_shares import bls_signature_and_public_key_to_shares
from src.validators.typings import ExitSignatureShards, Validator
from src.validators.utils import get_withdrawal_credentials


<<<<<<< HEAD
def encode_tx_validator_list(
    validators: Sequence[Validator], vault_address: ChecksumAddress
) -> list[bytes]:
    credentials = get_withdrawal_credentials(vault_address)
=======
def encode_tx_validator_list(validators: Sequence[Validator]) -> list[bytes]:
    credentials = get_withdrawal_credentials()
>>>>>>> 672a3dff
    tx_validators: list[bytes] = []
    for validator in validators:
        tx_validator = encode_tx_validator(credentials, validator)
        tx_validators.append(tx_validator)
    return tx_validators


def encode_tx_validator(withdrawal_credentials: bytes, validator: Validator) -> bytes:
    public_key = Web3.to_bytes(hexstr=validator.public_key)
    signature = Web3.to_bytes(hexstr=validator.signature)
    deposit_root = compute_deposit_data(
        public_key=public_key,
        withdrawal_credentials=withdrawal_credentials,
        amount=validator.amount,
        signature=signature,
    ).hash_tree_root
    if settings.validator_type == ValidatorType.V1:
        return public_key + signature + deposit_root
    return public_key + signature + deposit_root + validator.amount.to_bytes(8, byteorder='big')


# pylint: disable-next=too-many-arguments
async def get_encrypted_exit_signature_shards(
    keystore: BaseKeystore | None,
    public_key: HexStr,
    validator_index: int,
    protocol_config: ProtocolConfig,
    exit_signature: BLSSignature | None = None,
    fork: ConsensusFork | None = None,
) -> ExitSignatureShards:
    """
    * generates exit signature shards,
    * generates public key shards
    * encrypts exit signature shards with oracles' public keys.
    """
    fork = fork or settings.network_config.SHAPELLA_FORK
    oracle_public_keys = [oracle.public_key for oracle in protocol_config.oracles]
    message = get_exit_message_signing_root(
        validator_index=validator_index,
        genesis_validators_root=settings.network_config.GENESIS_VALIDATORS_ROOT,
        fork=fork,
    )

    if exit_signature is None:
        if keystore is None:
            raise RuntimeError('keystore or exit_signature must be set')

        exit_signature = await keystore.get_exit_signature(
            validator_index=validator_index,
            public_key=public_key,
            fork=fork,
        )
    public_key_bytes = BLSPubkey(Web3.to_bytes(hexstr=public_key))
    threshold = protocol_config.exit_signature_recover_threshold
    total = len(protocol_config.oracles)

    exit_signature_shares, public_key_shares = bls_signature_and_public_key_to_shares(
        message, exit_signature, public_key_bytes, threshold, total
    )

    encrypted_exit_signature_shards = encrypt_signatures_list(
        oracle_public_keys, exit_signature_shares
    )
    return ExitSignatureShards(
        public_keys=[Web3.to_hex(p) for p in public_key_shares],
        exit_signatures=encrypted_exit_signature_shards,
    )


def encrypt_signature(oracle_pubkey: HexStr, signature: BLSSignature) -> HexStr:
    return Web3.to_hex(ecies.encrypt(oracle_pubkey, signature))


def encrypt_signatures_list(
    oracle_pubkeys: list[HexStr], signatures: list[BLSSignature]
) -> list[HexStr]:
    res: list[HexStr] = []
    for signature, oracle_pubkey in zip(signatures, oracle_pubkeys):
        res.append(encrypt_signature(oracle_pubkey, signature))
    return res<|MERGE_RESOLUTION|>--- conflicted
+++ resolved
@@ -1,11 +1,7 @@
 from typing import Sequence
 
 import ecies
-<<<<<<< HEAD
-from eth_typing import BLSPubkey, BLSSignature, ChecksumAddress, HexStr
-=======
 from eth_typing import BLSPubkey, BLSSignature, HexStr
->>>>>>> 672a3dff
 from sw_utils import ConsensusFork, ProtocolConfig, get_exit_message_signing_root
 from sw_utils.signing import compute_deposit_data
 from web3 import Web3
@@ -18,15 +14,8 @@
 from src.validators.utils import get_withdrawal_credentials
 
 
-<<<<<<< HEAD
-def encode_tx_validator_list(
-    validators: Sequence[Validator], vault_address: ChecksumAddress
-) -> list[bytes]:
-    credentials = get_withdrawal_credentials(vault_address)
-=======
 def encode_tx_validator_list(validators: Sequence[Validator]) -> list[bytes]:
     credentials = get_withdrawal_credentials()
->>>>>>> 672a3dff
     tx_validators: list[bytes] = []
     for validator in validators:
         tx_validator = encode_tx_validator(credentials, validator)
