--- conflicted
+++ resolved
@@ -5,7 +5,6 @@
 from sw_utils import ConsensusFork, ProtocolConfig, get_exit_message_signing_root
 from sw_utils.signing import compute_deposit_data
 from web3 import Web3
-from web3.types import Gwei
 
 from src.common.typings import ValidatorType
 from src.config.settings import settings
@@ -32,11 +31,7 @@
     deposit_root = compute_deposit_data(
         public_key=public_key,
         withdrawal_credentials=withdrawal_credentials,
-<<<<<<< HEAD
-        amount_gwei=validator.amount,
-=======
-        amount=Gwei(validator.amount_gwei),
->>>>>>> fbde2a2e
+        amount=validator.amount,
         signature=signature,
     ).hash_tree_root
     if settings.validator_type == ValidatorType.V1:
