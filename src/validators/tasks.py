import asyncio
import logging
import time
from typing import Sequence, cast

from eth_typing import HexStr
from multiproof.standard import MultiProof
from sw_utils import EventScanner, InterruptHandler, IpfsFetchClient, convert_to_mgno
from sw_utils.typings import Bytes32, ProtocolConfig
from web3 import Web3
from web3.types import BlockNumber

from src.common.checks import wait_execution_catch_up_consensus
from src.common.consensus import get_chain_finalized_head
from src.common.contracts import v2_pool_escrow_contract, validators_registry_contract
from src.common.exceptions import NotEnoughOracleApprovalsError
from src.common.execution import check_gas_price, get_protocol_config
from src.common.harvest import get_harvest_params
from src.common.metrics import metrics
from src.common.tasks import BaseTask
from src.common.typings import HarvestParams
from src.common.utils import get_current_timestamp
from src.config.settings import DEPOSIT_AMOUNT, GNOSIS_NETWORKS, settings
from src.validators.database import NetworkValidatorCrud
from src.validators.execution import (
    NetworkValidatorsProcessor,
    calc_proof_indexes,
    get_latest_network_validator_public_keys,
    get_validators_from_deposit_data,
    get_validators_from_relayer,
    get_withdrawable_assets,
    register_multiple_validator,
    register_single_validator,
    update_unused_validator_keys_metric,
)
from src.validators.keystores.base import BaseKeystore
from src.validators.relayer import BaseRelayer, Relayer
from src.validators.signing.common import (
    encode_tx_validator_list,
    get_encrypted_exit_signature_shards,
    get_validators_proof,
)
from src.validators.signing.validators_manager import get_validators_manager_signature
from src.validators.typings import (
    ApprovalRequest,
    DepositData,
    DepositDataValidator,
    NetworkValidator,
    RelayerValidator,
    Validator,
    ValidatorsRegistrationMode,
)
from src.validators.utils import send_approval_requests

logger = logging.getLogger(__name__)


class ValidatorsTask(BaseTask):
    def __init__(
        self,
        keystore: BaseKeystore | None,
        deposit_data: DepositData | None,
        relayer: BaseRelayer | None,
    ):
        self.keystore = keystore
        self.deposit_data = deposit_data
        network_validators_processor = NetworkValidatorsProcessor()
        self.network_validators_scanner = EventScanner(network_validators_processor)
        self.relayer = relayer

    async def process_block(self, interrupt_handler: InterruptHandler) -> None:
        chain_state = await get_chain_finalized_head()
        await wait_execution_catch_up_consensus(
            chain_state=chain_state, interrupt_handler=interrupt_handler
        )

        # process new network validators
        await self.network_validators_scanner.process_new_events(chain_state.execution_block)

        if self.keystore and self.deposit_data:
            await update_unused_validator_keys_metric(
                keystore=self.keystore,
                deposit_data=self.deposit_data,
            )
        # check and register new validators
        await register_validators(
            keystore=self.keystore,
            deposit_data=self.deposit_data,
            relayer=self.relayer,
        )


# pylint: disable-next=too-many-locals,too-many-branches,too-many-return-statements,too-many-statements
async def register_validators(
    keystore: BaseKeystore | None,
    deposit_data: DepositData | None,
    relayer: BaseRelayer | None = None,
) -> HexStr | None:
    """Registers vault validators."""
    if (
        settings.network_config.IS_SUPPORT_V2_MIGRATION
        and settings.is_genesis_vault
        and await v2_pool_escrow_contract.get_owner() != settings.vault
    ):
        logger.info(
            'Waiting for vault to become owner of v2 pool escrow to start registering validators...'
        )
        return None

    harvest_params = await get_harvest_params()
    validators_count = await get_validators_count_from_vault_assets(harvest_params)

    if not validators_count:
        # not enough balance to register validators
        return None

    # get latest config
    protocol_config = await get_protocol_config()

    validators_count = min(protocol_config.validators_approval_batch_limit, validators_count)
    validators_manager_signature: HexStr | None = None
    validators: Sequence[Validator]

<<<<<<< HEAD
    if settings.validators_registration_mode == ValidatorsRegistrationMode.AUTO:
        validators = await get_validators_from_deposit_data(
            keystore=keystore,
            deposit_data=cast(DepositData, deposit_data),
            count=validators_count,
        )
        if not validators:
=======
    validators = await get_available_validators(
        keystore=keystore,
        deposit_data=deposit_data,
        count=validators_count,
    )

    if not validators:
        if not settings.disable_deposit_data_warnings:
>>>>>>> 9748c2cc
            logger.warning(
                'There are no available validators in the current deposit data '
                'to proceed with registration. '
                'To register additional validators, you must upload new deposit data.'
            )
<<<<<<< HEAD
            return None
    else:
        start_validator_index = await get_start_validator_index()
        validators = await get_validators_from_relayer(
            relayer=cast(Relayer, relayer),
            start_validator_index=start_validator_index,
            count=validators_count,
        )
        validators_manager_signature = await get_validators_manager_signature(validators)
=======
        return None
>>>>>>> 9748c2cc

    if not await check_gas_price(high_priority=True):
        return None

    logger.info('Started registration of %d validator(s)', len(validators))

    if settings.validators_registration_mode == ValidatorsRegistrationMode.AUTO:
        tx_validators, multi_proof = get_validators_proof(
            tree=cast(DepositData, deposit_data).tree,
            validators=cast(list[DepositDataValidator], validators),
        )
        proof_indexes = calc_proof_indexes(multi_proof, tx_validators)

    else:
        tx_validators = [
            Web3.to_bytes(tx_validator) for tx_validator in encode_tx_validator_list(validators)
        ]
        multi_proof = None
        proof_indexes = None

    registry_root = None
    oracles_request = None
    protocol_config = await get_protocol_config()
    deadline = get_current_timestamp() + protocol_config.signature_validity_period
    approvals_min_interval = 1

    while True:
        approval_start_time = time.time()

        latest_registry_root = await validators_registry_contract.get_registry_root()
        current_timestamp = get_current_timestamp()
        if (
            not registry_root
            or registry_root != latest_registry_root
            or deadline <= current_timestamp
        ):
            registry_root = latest_registry_root
            deadline = current_timestamp + protocol_config.signature_validity_period
            logger.debug('Fetched latest validators registry root: %s', Web3.to_hex(registry_root))

            oracles_request = await create_approval_request(
                protocol_config=protocol_config,
                keystore=keystore,
                validators=validators,
                registry_root=registry_root,
                multi_proof=multi_proof,
                proof_indexes=proof_indexes,
                deadline=deadline,
                validators_manager_signature=validators_manager_signature,
            )

        try:
            oracles_approval = await send_approval_requests(protocol_config, oracles_request)
            break
        except NotEnoughOracleApprovalsError as e:
            logger.error(
                'Not enough oracle approvals for validator registration: %d. Threshold is %d.',
                e.num_votes,
                e.threshold,
            )
        approvals_time = time.time() - approval_start_time
        await asyncio.sleep(approvals_min_interval - approvals_time)

    # compare validators root just before transaction to reduce reverted calls
    if registry_root != await validators_registry_contract.get_registry_root():
        logger.info(
            'Registry root has changed during validators registration. Retrying...',
        )
        return None

    tx_hash: HexStr | None = None

    if len(validators) == 1:
        validator = validators[0]
        tx_hash = await register_single_validator(
            approval=oracles_approval,
            multi_proof=multi_proof,
            tx_validators=tx_validators,
            harvest_params=harvest_params,
            validators_registry_root=registry_root,
        )
        if tx_hash:
            logger.info(
                'Successfully registered validator with public key %s', validator.public_key
            )
    elif len(validators) > 1:
        tx_hash = await register_multiple_validator(
            approval=oracles_approval,
            multi_proof=multi_proof,
            tx_validators=tx_validators,
            harvest_params=harvest_params,
            validators_registry_root=registry_root,
        )
        if tx_hash:
            pub_keys = ', '.join([val.public_key for val in validators])
            logger.info('Successfully registered validators with public keys %s', pub_keys)

    return tx_hash


async def get_validators_count_from_vault_assets(harvest_params: HarvestParams | None) -> int:
    vault_balance = await get_withdrawable_assets(harvest_params)
    if settings.network in GNOSIS_NETWORKS:
        # apply GNO -> mGNO exchange rate
        vault_balance = convert_to_mgno(vault_balance)

    metrics.stakeable_assets.set(int(vault_balance))

    # calculate number of validators that can be registered
    validators_count = vault_balance // DEPOSIT_AMOUNT
    return validators_count


# pylint: disable-next=too-many-arguments,too-many-locals
async def create_approval_request(
    protocol_config: ProtocolConfig,
    keystore: BaseKeystore | None,
    validators: Sequence[Validator],
    registry_root: Bytes32,
    multi_proof: MultiProof | None,
    proof_indexes: list[int] | None,
    deadline: int,
    validators_manager_signature: HexStr | None,
) -> ApprovalRequest:
    """Generate validator registration request data"""

    # get next validator index for exit signature
    start_validator_index = await get_start_validator_index()
    logger.debug('Next validator index for exit signature: %d', start_validator_index)

    proof, proof_flags = None, None

    if multi_proof:
        proof = multi_proof.proof
        proof_flags = multi_proof.proof_flags

    # get exit signature shards
    request = ApprovalRequest(
        validator_index=start_validator_index,
        vault_address=settings.vault,
        validators_root=Web3.to_hex(registry_root),
        public_keys=[],
        deposit_signatures=[],
        public_key_shards=[],
        exit_signature_shards=[],
        proof=proof,
        proof_flags=proof_flags,
        proof_indexes=proof_indexes,
        deadline=deadline,
        validators_manager_signature=validators_manager_signature,
    )

    for validator_index, validator in enumerate(validators, start_validator_index):
        if isinstance(validator, RelayerValidator):
            exit_signature = validator.exit_signature
        else:
            exit_signature = None

        shards = await get_encrypted_exit_signature_shards(
            keystore=keystore,
            public_key=validator.public_key,
            validator_index=validator_index,
            protocol_config=protocol_config,
            exit_signature=exit_signature,
        )

        if not shards:
            logger.warning(
                'Failed to get exit signature shards for validator %s', validator.public_key
            )
            break

        request.public_keys.append(validator.public_key)
        request.deposit_signatures.append(validator.signature)
        request.public_key_shards.append(shards.public_keys)
        request.exit_signature_shards.append(shards.exit_signatures)

    return request


async def get_start_validator_index():
    latest_public_keys = await get_latest_network_validator_public_keys()
    start_validator_index = NetworkValidatorCrud().get_next_validator_index(
        list(latest_public_keys)
    )
    return start_validator_index


async def load_genesis_validators() -> None:
    """
    Load consensus network validators from the ipfs dump.
    Used to speed up service startup
    """
    ipfs_hash = settings.network_config.GENESIS_VALIDATORS_IPFS_HASH
    if not (NetworkValidatorCrud().get_last_network_validator() is None and ipfs_hash):
        return

    ipfs_fetch_client = IpfsFetchClient(
        ipfs_endpoints=settings.ipfs_fetch_endpoints,
        timeout=settings.genesis_validators_ipfs_timeout,
        retry_timeout=settings.genesis_validators_ipfs_retry_timeout,
    )
    data = await ipfs_fetch_client.fetch_bytes(ipfs_hash)
    genesis_validators: list[NetworkValidator] = []
    logger.info('Loading genesis validators...')
    for i in range(0, len(data), 52):
        genesis_validators.append(
            NetworkValidator(
                public_key=Web3.to_hex(data[i + 4 : i + 52]),
                block_number=BlockNumber(int.from_bytes(data[i : i + 4], 'big')),
            )
        )

    NetworkValidatorCrud().save_network_validators(genesis_validators)
    logger.info('Loaded %d genesis validators', len(genesis_validators))<|MERGE_RESOLUTION|>--- conflicted
+++ resolved
@@ -121,7 +121,6 @@
     validators_manager_signature: HexStr | None = None
     validators: Sequence[Validator]
 
-<<<<<<< HEAD
     if settings.validators_registration_mode == ValidatorsRegistrationMode.AUTO:
         validators = await get_validators_from_deposit_data(
             keystore=keystore,
@@ -129,22 +128,12 @@
             count=validators_count,
         )
         if not validators:
-=======
-    validators = await get_available_validators(
-        keystore=keystore,
-        deposit_data=deposit_data,
-        count=validators_count,
-    )
-
-    if not validators:
-        if not settings.disable_deposit_data_warnings:
->>>>>>> 9748c2cc
-            logger.warning(
-                'There are no available validators in the current deposit data '
-                'to proceed with registration. '
-                'To register additional validators, you must upload new deposit data.'
-            )
-<<<<<<< HEAD
+            if not settings.disable_deposit_data_warnings:
+                logger.warning(
+                    'There are no available validators in the current deposit data '
+                    'to proceed with registration. '
+                    'To register additional validators, you must upload new deposit data.'
+                )
             return None
     else:
         start_validator_index = await get_start_validator_index()
@@ -154,9 +143,6 @@
             count=validators_count,
         )
         validators_manager_signature = await get_validators_manager_signature(validators)
-=======
-        return None
->>>>>>> 9748c2cc
 
     if not await check_gas_price(high_priority=True):
         return None
