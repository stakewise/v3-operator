import logging
from typing import Sequence, cast

from eth_typing import HexStr
from sw_utils import InterruptHandler, IpfsFetchClient, convert_to_mgno
from sw_utils.networks import GNO_NETWORKS
from sw_utils.pectra import get_pectra_vault_version
from sw_utils.typings import Bytes32
from web3 import Web3
from web3.types import BlockNumber, ChecksumAddress, Gwei

from src.common.checks import wait_execution_catch_up_consensus
from src.common.consensus import get_chain_finalized_head
<<<<<<< HEAD
from src.common.contracts import (
    VaultContract,
    v2_pool_escrow_contract,
    validators_registry_contract,
)
=======
from src.common.contracts import validators_registry_contract
from src.common.exceptions import NotEnoughOracleApprovalsError
>>>>>>> 434e5fa8
from src.common.execution import build_gas_manager, get_protocol_config
from src.common.harvest import get_harvest_params
from src.common.metrics import metrics
from src.common.tasks import BaseTask
from src.common.typings import HarvestParams, ValidatorType
from src.config.settings import (
    MAX_EFFECTIVE_BALANCE,
    MAX_EFFECTIVE_BALANCE_GWEI,
    MIN_ACTIVATION_BALANCE,
    MIN_ACTIVATION_BALANCE_GWEI,
    PUBLIC_KEYS_FILENAME,
    settings,
)
from src.validators.consensus import fetch_compounding_validators_balances
from src.validators.database import NetworkValidatorCrud
from src.validators.exceptions import (
    EmptyRelayerResponseException,
    MissingAvailableValidatorsException,
)
from src.validators.execution import get_withdrawable_assets, scan_validators_events
from src.validators.keystores.base import BaseKeystore
from src.validators.metrics import update_unused_validator_keys_metric
from src.validators.oracles import poll_validation_approval
from src.validators.register_validators import fund_validators, register_validators
from src.validators.relayer import RelayerAdapter
from src.validators.typings import (
    NetworkValidator,
    Validator,
    ValidatorsRegistrationMode,
)
from src.validators.utils import get_funded_validators, get_registered_validators
from src.validators.validators_manager import get_validators_manager_signature

logger = logging.getLogger(__name__)


class ValidatorsTask(BaseTask):
    def __init__(
        self,
        keystore: BaseKeystore | None,
        available_public_keys: list[HexStr] | None,
        relayer_adapter: RelayerAdapter | None,
    ):
        self.keystore = keystore
        self.available_public_keys = available_public_keys
        self.relayer_adapter = relayer_adapter

    async def process_block(self, interrupt_handler: InterruptHandler) -> None:
        chain_state = await get_chain_finalized_head()
        await wait_execution_catch_up_consensus(
            chain_state=chain_state, interrupt_handler=interrupt_handler
        )

        # process new network validators
        await scan_validators_events(block_number=chain_state.block_number, is_startup=False)

        if self.keystore and self.available_public_keys:
            await update_unused_validator_keys_metric(
                keystore=self.keystore, available_public_keys=self.available_public_keys
            )
        # check and register new validators
        for vault_address in settings.vaults:
            await process_validators(
                vault_address=vault_address,
                available_public_keys=self.available_public_keys,
                keystore=self.keystore,
                relayer_adapter=self.relayer_adapter,
            )


# pylint: disable-next=too-many-locals,too-many-return-statements,too-many-branches
async def process_validators(
    vault_address: ChecksumAddress,
    keystore: BaseKeystore | None,
    available_public_keys: list[HexStr] | None,
    relayer_adapter: RelayerAdapter | None = None,
) -> None:
    """
    Calculates vault assets, requests oracles approval, submits registration tx
    """
<<<<<<< HEAD
    if (
        settings.network_config.IS_SUPPORT_V2_MIGRATION
        and vault_address == settings.network_config.GENESIS_VAULT_CONTRACT_ADDRESS
        and await v2_pool_escrow_contract.get_owner() != vault_address
    ):
        logger.info(
            'Waiting for vault to become owner of v2 pool escrow to start registering validators...'
        )
        return None

    harvest_params = await get_harvest_params(vault_address)

    vault_assets = await get_vault_assets(
        vault_address=vault_address, harvest_params=harvest_params
    )

    if vault_assets < Web3.to_wei(settings.min_deposit_amount, 'gwei'):
        return None
    vault_contract = VaultContract(vault_address)
    vault_version = await vault_contract.version()
    if vault_version >= get_pectra_vault_version(settings.network, vault_address):
        gas_manager = build_gas_manager()
        if not await gas_manager.check_gas_price():
            return None

        validators_balances = await fetch_compounding_validators_balances(vault_address)
        try:
            vault_assets = await fund_compounding_validators(
                vault_address=vault_address,
                validators_balances=validators_balances,
                keystore=keystore,
                amount=Gwei(int(Web3.from_wei(vault_assets, 'gwei'))),
                harvest_params=harvest_params,
            )
        except EmptyRelayerResponseException:
            return
        if not vault_assets:
            return
        logger.info(
            'Not enough capacity to fund compounding validators, '
            'trying to register new validators...'
        )
=======
    harvest_params = await get_harvest_params()
    validators_count = await get_validators_count_from_vault_assets(harvest_params)
>>>>>>> 434e5fa8

    await register_new_validators(
        vault_address=vault_address,
        vault_assets=vault_assets,
        harvest_params=harvest_params,
        keystore=keystore,
        available_public_keys=available_public_keys,
        relayer_adapter=relayer_adapter,
    )


# pylint: disable-next=too-many-arguments
async def fund_compounding_validators(
    vault_address: ChecksumAddress,
    keystore: BaseKeystore | None,
    validators_balances: dict[HexStr, Gwei],
    amount: Gwei,
    harvest_params: HarvestParams | None,
    relayer_adapter: RelayerAdapter | None = None,
) -> Gwei:
    """
    Funds vault compounding validators with the specified amount.
    Returns the remaining amount after funding.
    """
    funding_amounts = _get_funding_amounts(validators_balances, amount)
    if not funding_amounts:
        raise ValueError('Can not fund validators')

    logger.info('Started funding of %d validator(s)', len(funding_amounts))
    validators_manager_signature = HexStr('0x')
    if settings.validators_registration_mode == ValidatorsRegistrationMode.AUTO:
        validators = await get_funded_validators(
            funding_amounts=funding_amounts,
            keystore=cast(BaseKeystore, keystore),
            vault_address=vault_address,
        )
    else:
        # fetch validators and signature from relayer
        validators_response = await cast(RelayerAdapter, relayer_adapter).fund_validators(
            funding_amounts=funding_amounts,
        )

        validators = validators_response.validators
        if not validators:
            logger.debug('Waiting for relayer validators')
            raise EmptyRelayerResponseException()
        if validators_response.validators_manager_signature:
            validators_manager_signature = validators_response.validators_manager_signature

    tx_hash = await fund_validators(
        vault_address=vault_address,
        harvest_params=harvest_params,
        validators=validators,
        validators_manager_signature=validators_manager_signature,
    )
    if tx_hash:
        pub_keys = ', '.join(funding_amounts.keys())
        logger.info('Successfully funded validator(s) with public key(s) %s', pub_keys)

    left_amount = max(amount - sum(funding_amounts.values()), 0)
    return Gwei(left_amount)


# pylint: disable-next=too-many-locals,too-many-return-statements,too-many-branches,disable-next=too-many-arguments
async def register_new_validators(
    vault_address: ChecksumAddress,
    vault_assets: int,
    harvest_params: HarvestParams | None,
    keystore: BaseKeystore | None,
    available_public_keys: list[HexStr] | None,
    relayer_adapter: RelayerAdapter | None = None,
) -> HexStr | None:
    validators_amounts = _get_deposits_amounts(vault_assets, settings.validator_type)
    validators_count = len(validators_amounts)
    if not validators_amounts:
        # not enough balance to register validators
        return None

    # Check if there is enough ETH to register the specified minimum number of validators
    if validators_count < settings.min_validators_registration:
        logger.debug(
            'Not enough ETH to register %d validators. Current balance allows for %d validators.',
            settings.min_validators_registration,
            validators_count,
        )
        return None

    # get latest config
    protocol_config = await get_protocol_config()

    validators_batch_size = min(protocol_config.validators_approval_batch_limit, validators_count)
    validators: Sequence[Validator]

    if settings.validators_registration_mode == ValidatorsRegistrationMode.AUTO:
        validators = await get_registered_validators(
            keystore=cast(BaseKeystore, keystore),
            available_public_keys=cast(list[HexStr], available_public_keys),
            amounts=validators_amounts[:validators_batch_size],
            vault_address=vault_address,
        )
        validators_manager_signature = get_validators_manager_signature(
            vault=vault_address,
            validators_registry_root=await validators_registry_contract.get_registry_root(),
            validators=validators,
        )
        if not validators:
            if not settings.disable_available_validators_warnings:
                logger.warning(
                    'There are no available public keys '
                    'in the current %s file '
                    'to proceed with registration. '
                    'To register additional validators, you must generate new keys.',
                    PUBLIC_KEYS_FILENAME,
                )
            return None
    else:
        try:
            validators_response = await cast(RelayerAdapter, relayer_adapter).get_validators(
                validators_batch_size, validators_total=validators_count
            )
        except MissingAvailableValidatorsException:
            if not settings.disable_available_validators_warnings:
                logger.warning(
                    'There are no available public keys '
                    'in the current %s file '
                    'to proceed with registration. '
                    'To register additional validators, you must generate new keys.',
                    PUBLIC_KEYS_FILENAME,
                )
            return None

        validators = validators_response.validators
        if not validators:
            logger.debug('Waiting for relayer validators')
            return None
        relayer_validators_manager_signature = validators_response.validators_manager_signature
        if not relayer_validators_manager_signature:
            relayer_validators_manager_signature = get_validators_manager_signature(
                vault=vault_address,
                validators_registry_root=await validators_registry_contract.get_registry_root(),
                validators=validators,
            )
        validators_manager_signature = relayer_validators_manager_signature

    gas_manager = build_gas_manager()
    if not await gas_manager.check_gas_price(high_priority=True):
        return None

    logger.info('Started registration of %d validator(s)', len(validators))

    oracles_request, oracles_approval = await poll_validation_approval(
        vault_address=vault_address,
        keystore=keystore,
        validators=validators,
        validators_manager_signature=validators_manager_signature,
    )
    validators_registry_root = Bytes32(Web3.to_bytes(hexstr=oracles_request.validators_root))
    tx_hash = await register_validators(
        vault_address=vault_address,
        approval=oracles_approval,
        validators=validators,
        harvest_params=harvest_params,
        validators_registry_root=validators_registry_root,
        validators_manager_signature=validators_manager_signature,
    )
    if tx_hash:
        pub_keys = ', '.join([val.public_key for val in validators])
        logger.info('Successfully registered validator(s) with public key(s) %s', pub_keys)

    return tx_hash


async def get_vault_assets(
    vault_address: ChecksumAddress, harvest_params: HarvestParams | None
) -> int:
    vault_balance = await get_withdrawable_assets(
        vault_address=vault_address, harvest_params=harvest_params
    )
    if settings.network in GNO_NETWORKS:
        # apply GNO -> mGNO exchange rate
        vault_balance = convert_to_mgno(vault_balance)

    metrics.stakeable_assets.labels(network=settings.network).set(int(vault_balance))

    return vault_balance


async def load_genesis_validators() -> None:
    """
    Load consensus network validators from the ipfs dump.
    Used to speed up service startup
    """
    ipfs_hash = settings.network_config.GENESIS_VALIDATORS_IPFS_HASH
    if not (NetworkValidatorCrud().get_last_network_validator() is None and ipfs_hash):
        return

    ipfs_fetch_client = IpfsFetchClient(
        ipfs_endpoints=settings.ipfs_fetch_endpoints,
        timeout=settings.genesis_validators_ipfs_timeout,
        retry_timeout=settings.genesis_validators_ipfs_retry_timeout,
    )
    data = await ipfs_fetch_client.fetch_bytes(ipfs_hash)
    genesis_validators: list[NetworkValidator] = []
    logger.info('Loading genesis validators...')
    for i in range(0, len(data), 52):
        genesis_validators.append(
            NetworkValidator(
                public_key=Web3.to_hex(data[i + 4 : i + 52]),
                block_number=BlockNumber(int.from_bytes(data[i : i + 4], 'big')),
            )
        )

    NetworkValidatorCrud().save_network_validators(genesis_validators)
    logger.info('Loaded %d genesis validators', len(genesis_validators))


def _get_deposits_amounts(vault_assets: int, validator_type: ValidatorType) -> list[Gwei]:
    """Returns a list of amounts in Gwei for each validator to be registered."""
    if vault_assets < MIN_ACTIVATION_BALANCE:
        return []
    if validator_type == ValidatorType.V1:
        return [MIN_ACTIVATION_BALANCE_GWEI] * (vault_assets // MIN_ACTIVATION_BALANCE)
    amounts = []
    while vault_assets >= MAX_EFFECTIVE_BALANCE:
        amounts.append(MAX_EFFECTIVE_BALANCE_GWEI)
        vault_assets -= MAX_EFFECTIVE_BALANCE
    if vault_assets >= MIN_ACTIVATION_BALANCE:
        amounts.append(Gwei(int(Web3.from_wei(vault_assets, 'gwei'))))
    return amounts


def _get_funding_amounts(
    vault_validators: dict[HexStr, Gwei], funding_amount: Gwei
) -> dict[HexStr, Gwei]:
    result = {}
    for public_key, balance in sorted(
        vault_validators.items(), key=lambda item: item[1], reverse=True
    ):
        remaining_capacity = MAX_EFFECTIVE_BALANCE_GWEI - balance
        if remaining_capacity >= settings.min_deposit_amount:
            val_amount = min(remaining_capacity, funding_amount)
            result[public_key] = Gwei(val_amount)
            funding_amount = Gwei(funding_amount - val_amount)
        if funding_amount < settings.min_deposit_amount:
            break
    return result<|MERGE_RESOLUTION|>--- conflicted
+++ resolved
@@ -11,16 +11,7 @@
 
 from src.common.checks import wait_execution_catch_up_consensus
 from src.common.consensus import get_chain_finalized_head
-<<<<<<< HEAD
-from src.common.contracts import (
-    VaultContract,
-    v2_pool_escrow_contract,
-    validators_registry_contract,
-)
-=======
-from src.common.contracts import validators_registry_contract
-from src.common.exceptions import NotEnoughOracleApprovalsError
->>>>>>> 434e5fa8
+from src.common.contracts import VaultContract, validators_registry_contract
 from src.common.execution import build_gas_manager, get_protocol_config
 from src.common.harvest import get_harvest_params
 from src.common.metrics import metrics
@@ -101,17 +92,6 @@
     """
     Calculates vault assets, requests oracles approval, submits registration tx
     """
-<<<<<<< HEAD
-    if (
-        settings.network_config.IS_SUPPORT_V2_MIGRATION
-        and vault_address == settings.network_config.GENESIS_VAULT_CONTRACT_ADDRESS
-        and await v2_pool_escrow_contract.get_owner() != vault_address
-    ):
-        logger.info(
-            'Waiting for vault to become owner of v2 pool escrow to start registering validators...'
-        )
-        return None
-
     harvest_params = await get_harvest_params(vault_address)
 
     vault_assets = await get_vault_assets(
@@ -144,10 +124,6 @@
             'Not enough capacity to fund compounding validators, '
             'trying to register new validators...'
         )
-=======
-    harvest_params = await get_harvest_params()
-    validators_count = await get_validators_count_from_vault_assets(harvest_params)
->>>>>>> 434e5fa8
 
     await register_new_validators(
         vault_address=vault_address,
