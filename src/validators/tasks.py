import asyncio
import logging
import time

from eth_typing import HexStr
from multiproof.standard import MultiProof
from sw_utils import EventScanner, IpfsFetchClient
from sw_utils.typings import Bytes32
from web3 import Web3
from web3.types import BlockNumber, Wei

from src.common.consensus import get_chain_finalized_head
from src.common.contracts import v2_pool_escrow_contract, validators_registry_contract
from src.common.exceptions import NotEnoughOracleApprovalsError
from src.common.execution import check_gas_price, get_oracles
from src.common.metrics import metrics
from src.common.tasks import BaseTask
from src.common.typings import Oracles
from src.common.utils import MGNO_RATE, WAD, get_current_timestamp, log_verbose
from src.config.networks import GNOSIS
from src.config.settings import DEPOSIT_AMOUNT, settings
from src.validators.database import NetworkValidatorCrud
from src.validators.execution import (
    NetworkValidatorsProcessor,
    get_available_validators,
    get_latest_network_validator_public_keys,
    get_withdrawable_assets,
    register_multiple_validator,
    register_single_validator,
    update_unused_validator_keys_metric,
)
from src.validators.keystores.base import BaseKeystore
from src.validators.keystores.local import LocalKeystore
from src.validators.signing.common import get_validators_proof
from src.validators.typings import (
    ApprovalRequest,
    DepositData,
    NetworkValidator,
    Validator,
    ValidatorsRegistrationMode,
)
from src.validators.utils import send_approval_requests

logger = logging.getLogger(__name__)


<<<<<<< HEAD
pending_validator_registrations: list[HexStr] = []


=======
>>>>>>> 1fdcf260
class ValidatorsTask(BaseTask):
    def __init__(
        self,
        keystore: BaseKeystore | None,
        deposit_data: DepositData,
    ):
        self.keystore = keystore
        self.deposit_data = deposit_data
        network_validators_processor = NetworkValidatorsProcessor()
        self.network_validators_scanner = EventScanner(network_validators_processor)

    async def process_block(self) -> None:
        chain_state = await get_chain_finalized_head()

        # process new network validators
        await self.network_validators_scanner.process_new_events(chain_state.execution_block)

        if self.keystore is None:
            return

        await update_unused_validator_keys_metric(
            keystore=self.keystore,
            deposit_data=self.deposit_data,
        )
        if settings.validators_registration_mode == ValidatorsRegistrationMode.AUTO:
            # check and register new validators
            await register_validators(
                keystore=self.keystore,
                deposit_data=self.deposit_data,
            )


async def register_and_remove_pending_validators(
    keystore: BaseKeystore | None,
    deposit_data: DepositData,
    validators: list[Validator],
) -> HexStr | None:
    try:
        return await register_validators(
            keystore=keystore, deposit_data=deposit_data, validators=validators
        )
    except Exception as e:
        log_verbose(e)
        return None
    finally:
        for validator in validators:
            pending_validator_registrations.remove(validator.public_key)


# pylint: disable-next=too-many-locals,too-many-branches,too-many-return-statements,too-many-statements
async def register_validators(
    keystore: BaseKeystore | None,
    deposit_data: DepositData,
    validators: list[Validator] | None = None,
) -> HexStr | None:
    """Registers vault validators."""
    if (
        settings.network_config.IS_SUPPORT_V2_MIGRATION
        and settings.is_genesis_vault
        and await v2_pool_escrow_contract.get_owner() != settings.vault
    ):
        logger.info(
            'Waiting for vault to become owner of v2 pool escrow to start registering validators...'
        )
        return None

    _, update_state_call = await get_withdrawable_assets()

    if validators is None and keystore is None:
        raise RuntimeError('validators or keystore must be set')

    if validators is None:
        validators = await get_available_validators_for_registration(
            keystore=keystore, deposit_data=deposit_data
        )

    if not validators:
        logger.warning(
            'There are no available validators in the current deposit data '
            'to proceed with registration. '
            'To register additional validators, you must upload new deposit data.'
        )
        return None

    if not await check_gas_price():
        return None

    logger.info('Started registration of %d validator(s)', len(validators))

    tx_validators, multi_proof = get_validators_proof(
        tree=deposit_data.tree,
        validators=validators,
    )
    registry_root = None
    oracles_request = None
    oracles = await get_oracles()
    deadline = get_current_timestamp() + oracles.signature_validity_period
    approvals_min_interval = 1

    while True:
        approval_start_time = time.time()

        latest_registry_root = await validators_registry_contract.get_registry_root()
        current_timestamp = get_current_timestamp()
        if (
            not registry_root
            or registry_root != latest_registry_root
            or deadline <= current_timestamp
        ):
            registry_root = latest_registry_root
            deadline = current_timestamp + oracles.signature_validity_period
            logger.debug('Fetched latest validators registry root: %s', Web3.to_hex(registry_root))

            oracles_request = await create_approval_request(
                oracles=oracles,
                keystore=keystore,
                validators=validators,
                registry_root=registry_root,
                multi_proof=multi_proof,
                deadline=deadline,
            )

        try:
            oracles_approval = await send_approval_requests(oracles, oracles_request)
            break
        except NotEnoughOracleApprovalsError as e:
            logger.error(
                'Not enough oracle approvals for validator registration: %d. Threshold is %d.',
                e.num_votes,
                e.threshold,
            )
        approvals_time = time.time() - approval_start_time
        await asyncio.sleep(approvals_min_interval - approvals_time)

    # compare validators root just before transaction to reduce reverted calls
    if registry_root != await validators_registry_contract.get_registry_root():
        logger.info(
            'Registry root has changed during validators registration. Retrying...',
        )
        return None

    tx_hash: HexStr | None = None

    if len(validators) == 1:
        validator = validators[0]
        tx_hash = await register_single_validator(
            approval=oracles_approval,
            multi_proof=multi_proof,
            tx_validators=tx_validators,
            update_state_call=update_state_call,
            validators_registry_root=registry_root,
        )
        if tx_hash:
            logger.info(
                'Successfully registered validator with public key %s', validator.public_key
            )
    elif len(validators) > 1:
        tx_hash = await register_multiple_validator(
            approval=oracles_approval,
            multi_proof=multi_proof,
            tx_validators=tx_validators,
            update_state_call=update_state_call,
            validators_registry_root=registry_root,
        )
        if tx_hash:
            pub_keys = ', '.join([val.public_key for val in validators])
            logger.info('Successfully registered validators with public keys %s', pub_keys)

    return tx_hash


async def get_available_validators_for_registration(
    keystore: BaseKeystore | None,
    deposit_data: DepositData,
    run_check_deposit_data_root: bool = True,
) -> list[Validator]:
    validators_count = await get_validators_count_from_vault_assets()

    if not validators_count:
        # not enough balance to register validators
        return []

    # get latest oracles
    oracles = await get_oracles()

    validators_count = min(oracles.validators_approval_batch_limit, validators_count)

    validators = await get_available_validators(
        keystore=keystore,
        deposit_data=deposit_data,
        count=validators_count,
        run_check_deposit_data_root=run_check_deposit_data_root,
    )
    return validators


async def get_validators_count_from_vault_assets() -> int:
    vault_balance, _ = await get_withdrawable_assets()
    if settings.network == GNOSIS:
        # apply GNO -> mGNO exchange rate
        vault_balance = Wei(int(vault_balance * MGNO_RATE // WAD))

    metrics.stakeable_assets.set(int(vault_balance))

    # calculate number of validators that can be registered
    validators_count = vault_balance // DEPOSIT_AMOUNT
    return validators_count


# pylint: disable-next=too-many-arguments
async def create_approval_request(
    oracles: Oracles,
    keystore: BaseKeystore | None,
    validators: list[Validator],
    registry_root: Bytes32,
    multi_proof: MultiProof,
    deadline: int,
) -> ApprovalRequest:
    """Generate validator registration request data"""

    # get next validator index for exit signature
    latest_public_keys = await get_latest_network_validator_public_keys()
    validator_index = NetworkValidatorCrud().get_next_validator_index(list(latest_public_keys))
    logger.debug('Next validator index for exit signature: %d', validator_index)

    # get exit signature shards
    request = ApprovalRequest(
        validator_index=validator_index,
        vault_address=settings.vault,
        validators_root=Web3.to_hex(registry_root),
        public_keys=[],
        deposit_signatures=[],
        public_key_shards=[],
        exit_signature_shards=[],
        proof=multi_proof.proof,
        proof_flags=multi_proof.proof_flags,
        proof_indexes=[val[1] for val in multi_proof.leaves],
        deadline=deadline,
    )
    for validator in validators:
        if keystore is None:
            if validator.exit_signature is None:
                raise RuntimeError('validator.exit_signature must be set')

            shards = await LocalKeystore.get_exit_signature_shards_without_keystore(
                validator_index=validator_index,
                public_key=validator.public_key,
                oracles=oracles,
                fork=settings.network_config.SHAPELLA_FORK,
                exit_signature=validator.exit_signature,
            )
        else:
            shards = await keystore.get_exit_signature_shards(
                validator_index=validator_index,
                public_key=validator.public_key,
                oracles=oracles,
                fork=settings.network_config.SHAPELLA_FORK,
            )

        if not shards:
            logger.warning(
                'Failed to get exit signature shards for validator %s', validator.public_key
            )
            break

        request.public_keys.append(validator.public_key)
        request.deposit_signatures.append(validator.signature)
        request.public_key_shards.append(shards.public_keys)
        request.exit_signature_shards.append(shards.exit_signatures)

        validator_index += 1
    return request


async def load_genesis_validators() -> None:
    """
    Load consensus network validators from the ipfs dump.
    Used to speed up service startup
    """
    ipfs_hash = settings.network_config.GENESIS_VALIDATORS_IPFS_HASH
    if not (NetworkValidatorCrud().get_last_network_validator() is None and ipfs_hash):
        return

    ipfs_fetch_client = IpfsFetchClient(
        ipfs_endpoints=settings.ipfs_fetch_endpoints,
        timeout=settings.genesis_validators_ipfs_timeout,
        retry_timeout=settings.genesis_validators_ipfs_retry_timeout,
    )
    data = await ipfs_fetch_client.fetch_bytes(ipfs_hash)
    genesis_validators: list[NetworkValidator] = []
    logger.info('Loading genesis validators...')
    for i in range(0, len(data), 52):
        genesis_validators.append(
            NetworkValidator(
                public_key=Web3.to_hex(data[i + 4 : i + 52]),
                block_number=BlockNumber(int.from_bytes(data[i : i + 4], 'big')),
            )
        )

    NetworkValidatorCrud().save_network_validators(genesis_validators)
    logger.info('Loaded %d genesis validators', len(genesis_validators))<|MERGE_RESOLUTION|>--- conflicted
+++ resolved
@@ -44,12 +44,9 @@
 logger = logging.getLogger(__name__)
 
 
-<<<<<<< HEAD
 pending_validator_registrations: list[HexStr] = []
 
 
-=======
->>>>>>> 1fdcf260
 class ValidatorsTask(BaseTask):
     def __init__(
         self,
