--- conflicted
+++ resolved
@@ -312,11 +312,7 @@
     return request
 
 
-<<<<<<< HEAD
-async def get_validators_start_index():
-=======
-async def get_start_validator_index() -> int:
->>>>>>> 942fa1b5
+async def get_validators_start_index() -> int:
     latest_public_keys = await get_latest_network_validator_public_keys()
     validators_start_index = NetworkValidatorCrud().get_next_validator_index(
         list(latest_public_keys)
