--- conflicted
+++ resolved
@@ -2,35 +2,21 @@
 import logging
 import time
 
-<<<<<<< HEAD
+from eth_typing import HexStr
 from multiproof.standard import MultiProof
-from sw_utils import EventScanner, IpfsFetchClient
+from sw_utils import EventScanner, InterruptHandler, IpfsFetchClient
 from sw_utils.typings import Bytes32, ProtocolConfig
 from web3 import Web3
 from web3.types import BlockNumber, Wei
 
-=======
-from eth_typing import HexStr
-from multiproof.standard import MultiProof
-from sw_utils import EventScanner, InterruptHandler, IpfsFetchClient
-from sw_utils.typings import Bytes32
-from web3 import Web3
-from web3.types import BlockNumber, Wei
-
 from src.common.checks import wait_execution_catch_up_consensus
->>>>>>> cf6ef9f3
 from src.common.consensus import get_chain_finalized_head
 from src.common.contracts import v2_pool_escrow_contract, validators_registry_contract
 from src.common.exceptions import NotEnoughOracleApprovalsError
 from src.common.execution import check_gas_price, get_protocol_config
 from src.common.metrics import metrics
 from src.common.tasks import BaseTask
-<<<<<<< HEAD
-from src.common.utils import MGNO_RATE, WAD, get_current_timestamp
-=======
-from src.common.typings import Oracles
 from src.common.utils import MGNO_RATE, WAD, get_current_timestamp, log_verbose
->>>>>>> cf6ef9f3
 from src.config.networks import GNOSIS
 from src.config.settings import DEPOSIT_AMOUNT, settings
 from src.validators.database import NetworkValidatorCrud
@@ -44,14 +30,10 @@
     update_unused_validator_keys_metric,
 )
 from src.validators.keystores.base import BaseKeystore
-<<<<<<< HEAD
-from src.validators.signing.common import get_validators_proof
-=======
 from src.validators.signing.common import (
     get_encrypted_exit_signature_shards,
     get_validators_proof,
 )
->>>>>>> cf6ef9f3
 from src.validators.typings import (
     ApprovalRequest,
     DepositData,
@@ -64,23 +46,13 @@
 logger = logging.getLogger(__name__)
 
 
-<<<<<<< HEAD
-class ValidatorsTask(BaseTask):
-    keystore: BaseKeystore
-    deposit_data: DepositData
-=======
 pending_validator_registrations: list[HexStr] = []
 
->>>>>>> cf6ef9f3
 
 class ValidatorsTask(BaseTask):
     def __init__(
         self,
-<<<<<<< HEAD
-        keystore: BaseKeystore,
-=======
         keystore: BaseKeystore | None,
->>>>>>> cf6ef9f3
         deposit_data: DepositData,
     ):
         self.keystore = keystore
@@ -104,11 +76,6 @@
             keystore=self.keystore,
             deposit_data=self.deposit_data,
         )
-<<<<<<< HEAD
-        await register_validators(
-            keystore=self.keystore,
-            deposit_data=self.deposit_data,
-=======
         if settings.validators_registration_mode == ValidatorsRegistrationMode.AUTO:
             # check and register new validators
             await register_validators(
@@ -125,7 +92,6 @@
     try:
         return await register_validators(
             keystore=keystore, deposit_data=deposit_data, validators=validators
->>>>>>> cf6ef9f3
         )
     except Exception as e:
         log_verbose(e)
@@ -137,11 +103,7 @@
 
 # pylint: disable-next=too-many-locals,too-many-branches,too-many-return-statements,too-many-statements
 async def register_validators(
-<<<<<<< HEAD
-    keystore: BaseKeystore,
-=======
     keystore: BaseKeystore | None,
->>>>>>> cf6ef9f3
     deposit_data: DepositData,
     validators: list[Validator] | None = None,
 ) -> HexStr | None:
@@ -170,14 +132,7 @@
 
     validators_count = min(protocol_config.validators_approval_batch_limit, validators_count)
 
-<<<<<<< HEAD
-    if not await check_gas_price():
-        return
-
-    validators: list[Validator] = await get_available_validators(
-=======
     validators = await get_available_validators(
->>>>>>> cf6ef9f3
         keystore=keystore,
         deposit_data=deposit_data,
         count=validators_count,
@@ -202,12 +157,8 @@
     )
     registry_root = None
     oracles_request = None
-<<<<<<< HEAD
+    protocol_config = await get_protocol_config()
     deadline = get_current_timestamp() + protocol_config.signature_validity_period
-=======
-    oracles = await get_oracles()
-    deadline = get_current_timestamp() + oracles.signature_validity_period
->>>>>>> cf6ef9f3
     approvals_min_interval = 1
 
     while True:
@@ -221,19 +172,11 @@
             or deadline <= current_timestamp
         ):
             registry_root = latest_registry_root
-<<<<<<< HEAD
             deadline = current_timestamp + protocol_config.signature_validity_period
-            logger.debug('Fetched latest validators registry root: %s', registry_root)
+            logger.debug('Fetched latest validators registry root: %s', Web3.to_hex(registry_root))
 
             oracles_request = await create_approval_request(
                 protocol_config=protocol_config,
-=======
-            deadline = current_timestamp + oracles.signature_validity_period
-            logger.debug('Fetched latest validators registry root: %s', Web3.to_hex(registry_root))
-
-            oracles_request = await create_approval_request(
-                oracles=oracles,
->>>>>>> cf6ef9f3
                 keystore=keystore,
                 validators=validators,
                 registry_root=registry_root,
@@ -301,10 +244,10 @@
         # not enough balance to register validators
         return []
 
-    # get latest oracles
-    oracles = await get_oracles()
-
-    validators_count = min(oracles.validators_approval_batch_limit, validators_count)
+    # get latest protocol config
+    protocol_config = await get_protocol_config()
+
+    validators_count = min(protocol_config.validators_approval_batch_limit, validators_count)
 
     validators = await get_available_validators(
         keystore=keystore,
@@ -330,13 +273,8 @@
 
 # pylint: disable-next=too-many-arguments
 async def create_approval_request(
-<<<<<<< HEAD
     protocol_config: ProtocolConfig,
-    keystore: BaseKeystore,
-=======
-    oracles: Oracles,
     keystore: BaseKeystore | None,
->>>>>>> cf6ef9f3
     validators: list[Validator],
     registry_root: Bytes32,
     multi_proof: MultiProof,
@@ -365,22 +303,13 @@
         proof_indexes=[val[1] for val in multi_proof.leaves],
         deadline=deadline,
     )
-<<<<<<< HEAD
-    for validator in validators:
-        shards = await keystore.get_exit_signature_shards(
-            validator_index=validator_index,
-            public_key=validator.public_key,
-            protocol_config=protocol_config,
-            fork=settings.network_config.SHAPELLA_FORK,
-=======
     for validator_index, validator in enumerate(validators, start_validator_index):
         shards = await get_encrypted_exit_signature_shards(
             keystore=keystore,
             public_key=validator.public_key,
             validator_index=validator_index,
-            oracles=oracles,
+            protocol_config=protocol_config,
             exit_signature=validator.exit_signature,
->>>>>>> cf6ef9f3
         )
 
         if not shards:
