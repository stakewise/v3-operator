--- conflicted
+++ resolved
@@ -9,17 +9,7 @@
 from web3 import Web3
 from web3.types import BlockNumber, ChecksumAddress, Gwei
 
-<<<<<<< HEAD
-from src.common.contracts import (
-    VaultContract,
-    v2_pool_escrow_contract,
-    validators_registry_contract,
-)
-=======
-from src.common.checks import wait_execution_catch_up_consensus
-from src.common.consensus import get_chain_finalized_head
 from src.common.contracts import VaultContract, validators_registry_contract
->>>>>>> 475d1c92
 from src.common.execution import build_gas_manager, get_protocol_config
 from src.common.harvest import get_harvest_params
 from src.common.metrics import metrics
