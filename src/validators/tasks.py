import logging

from eth_typing import BLSPubkey
from multiproof.standard import MultiProof
from sw_utils import EventScanner
from sw_utils.typings import Bytes32
from web3 import Web3
from web3.types import BlockNumber, Wei

from src.common.clients import ipfs_fetch_client
from src.common.consensus import get_chain_finalized_head
from src.common.contracts import v2_pool_escrow_contract, validators_registry_contract
from src.common.exceptions import NotEnoughOracleApprovalsError
from src.common.execution import check_gas_price, get_oracles
from src.common.metrics import metrics
from src.common.tasks import BaseTask
from src.common.typings import Oracles
from src.common.utils import MGNO_RATE, WAD, get_current_timestamp
from src.config.networks import GNOSIS
from src.config.settings import DEPOSIT_AMOUNT, settings
from src.validators.database import NetworkValidatorCrud
from src.validators.execution import (
    NetworkValidatorsProcessor,
    get_available_validators,
    get_latest_network_validator_public_keys,
    get_withdrawable_assets,
    register_multiple_validator,
    register_single_validator,
    update_unused_validator_keys_metric,
)
from src.validators.signing.common import get_validators_proof
from src.validators.signing.local import get_exit_signature_shards
from src.validators.signing.remote import (
    RemoteSignerConfiguration,
    get_exit_signature_shards_remote_signer,
)
from src.validators.typings import (
    ApprovalRequest,
    DepositData,
    Keystores,
    NetworkValidator,
    Validator,
)
from src.validators.utils import send_approval_requests

logger = logging.getLogger(__name__)


<<<<<<< HEAD
class ValidatorsTask(BaseTask):
    keystores: Keystores
    remote_signer_config: RemoteSignerConfiguration | None
    deposit_data: DepositData

    def __init__(
        self,
        keystores: Keystores,
        remote_signer_config: RemoteSignerConfiguration | None,
        deposit_data: DepositData,
    ):
        self.keystores = keystores
        self.remote_signer_config = remote_signer_config
        self.deposit_data = deposit_data
        network_validators_processor = NetworkValidatorsProcessor()
        self.network_validators_scanner = EventScanner(network_validators_processor)

    async def process_block(self) -> None:
        chain_state = await get_chain_finalized_head()

        # process new network validators
        await self.network_validators_scanner.process_new_events(chain_state.execution_block)
        # check and register new validators
        await update_unused_validator_keys_metric(
            keystores=self.keystores,
            remote_signer_config=self.remote_signer_config,
            deposit_data=self.deposit_data,
        )
        await register_validators(
            keystores=self.keystores,
            remote_signer_config=self.remote_signer_config,
            deposit_data=self.deposit_data,
        )


# pylint: disable-next=too-many-locals
=======
# pylint: disable-next=too-many-locals,too-many-branches
>>>>>>> 30cb5a9d
async def register_validators(
    keystores: Keystores,
    remote_signer_config: RemoteSignerConfiguration | None,
    deposit_data: DepositData,
) -> None:
    """Registers vault validators."""
    if (
        settings.network_config.IS_SUPPORT_V2_MIGRATION
        and settings.is_genesis_vault
        and await v2_pool_escrow_contract.get_owner() != settings.vault
    ):
        logger.info(
            'Waiting for vault to become owner of v2 pool escrow to start registering validators...'
        )
        return

    vault_balance, update_state_call = await get_withdrawable_assets()
    if settings.network == GNOSIS:
        # apply GNO -> mGNO exchange rate
        vault_balance = Wei(int(vault_balance * MGNO_RATE // WAD))

    metrics.stakeable_assets.set(int(vault_balance))

    # calculate number of validators that can be registered
    validators_count = vault_balance // DEPOSIT_AMOUNT
    if not validators_count:
        # not enough balance to register validators
        return

    # get latest oracles
    oracles = await get_oracles()

    validators_count = min(oracles.validators_approval_batch_limit, validators_count)

    if not await check_gas_price():
        return

    validators: list[Validator] = await get_available_validators(
        keystores=keystores,
        remote_signer_config=remote_signer_config,
        deposit_data=deposit_data,
        count=validators_count,
    )
    if not validators:
        logger.warning(
            'There are no available validators in the current deposit data '
            'to proceed with registration. '
            'To register additional validators, you must upload new deposit data.'
        )
        return

    logger.info('Started registration of %d validator(s)', len(validators))

    tx_validators, multi_proof = get_validators_proof(
        tree=deposit_data.tree,
        validators=validators,
    )
    registry_root = None
    oracles_request = None
    deadline = get_current_timestamp() + oracles.signature_validity_period
    while True:
        latest_registry_root = await validators_registry_contract.get_registry_root()
        current_timestamp = get_current_timestamp()
        if (
            not registry_root
            or registry_root != latest_registry_root
            or deadline <= current_timestamp
        ):
            registry_root = latest_registry_root
            deadline = current_timestamp + oracles.signature_validity_period
            logger.debug('Fetched latest validators registry root: %s', registry_root)

            oracles_request = await create_approval_request(
                oracles=oracles,
                keystores=keystores,
                remote_signer_config=remote_signer_config,
                validators=validators,
                registry_root=registry_root,
                multi_proof=multi_proof,
                deadline=deadline,
            )

        try:
            oracles_approval = await send_approval_requests(oracles, oracles_request)
            logger.info(
                'Fetched oracles approval for validators: deadline=%d, start index=%d',
                oracles_request.deadline,
                oracles_request.validator_index,
            )
            break
        except NotEnoughOracleApprovalsError as e:
            logger.error(
                'Failed to fetch oracle approvals. Received %d out of %d, '
                'the oracles with endpoints %s have failed to respond.',
                e.num_votes,
                e.threshold,
                ', '.join(e.failed_endpoints),
            )
    # compare validators root just before transaction to reduce reverted calls
    if registry_root != await validators_registry_contract.get_registry_root():
        logger.info(
            'Registry root has changed during validators registration. Retrying...',
        )
        return

    if len(validators) == 1:
        validator = validators[0]
        tx_hash = await register_single_validator(
            approval=oracles_approval,
            multi_proof=multi_proof,
            tx_validators=tx_validators,
            update_state_call=update_state_call,
            validators_registry_root=registry_root,
        )
        if tx_hash:
            logger.info(
                'Successfully registered validator with public key %s', validator.public_key
            )

    if len(validators) > 1:
        tx_hash = await register_multiple_validator(
            approval=oracles_approval,
            multi_proof=multi_proof,
            tx_validators=tx_validators,
            update_state_call=update_state_call,
            validators_registry_root=registry_root,
        )
        if tx_hash:
            pub_keys = ', '.join([val.public_key for val in validators])
            logger.info('Successfully registered validators with public keys %s', pub_keys)


# pylint: disable-next=too-many-arguments
async def create_approval_request(
    oracles: Oracles,
    keystores: Keystores,
    remote_signer_config: RemoteSignerConfiguration | None,
    validators: list[Validator],
    registry_root: Bytes32,
    multi_proof: MultiProof,
    deadline: int,
) -> ApprovalRequest:
    """Generate validator registration request data"""

    # get next validator index for exit signature
    latest_public_keys = await get_latest_network_validator_public_keys()
    validator_index = NetworkValidatorCrud().get_next_validator_index(list(latest_public_keys))
    logger.debug('Next validator index for exit signature: %d', validator_index)

    # get exit signature shards
    request = ApprovalRequest(
        validator_index=validator_index,
        vault_address=settings.vault,
        validators_root=Web3.to_hex(registry_root),
        public_keys=[],
        deposit_signatures=[],
        public_key_shards=[],
        exit_signature_shards=[],
        proof=multi_proof.proof,
        proof_flags=multi_proof.proof_flags,
        proof_indexes=[val[1] for val in multi_proof.leaves],
        deadline=deadline,
    )
    for validator in validators:
        if len(keystores) > 0:
            shards = get_exit_signature_shards(
                validator_index=validator_index,
                private_key=keystores[validator.public_key],
                oracles=oracles,
                fork=settings.network_config.SHAPELLA_FORK,
            )
        elif remote_signer_config:
            pubkey_shares = remote_signer_config.pubkeys_to_shares[validator.public_key]
            shards = await get_exit_signature_shards_remote_signer(
                validator_index=validator_index,
                validator_pubkey_shares=[BLSPubkey(Web3.to_bytes(hexstr=s)) for s in pubkey_shares],
                oracles=oracles,
                fork=settings.network_config.SHAPELLA_FORK,
            )
        else:
            raise RuntimeError('No keystores and no remote signer URL provided')

        if not shards:
            logger.warning(
                'Failed to get exit signature shards for validator %s', validator.public_key
            )
            break

        request.public_keys.append(validator.public_key)
        request.deposit_signatures.append(validator.signature)
        request.public_key_shards.append(shards.public_keys)
        request.exit_signature_shards.append(shards.exit_signatures)

        validator_index += 1
    return request


async def load_genesis_validators() -> None:
    """
    Load consensus network validators from the ipfs dump.
    Used to speed up service startup
    """
    ipfs_hash = settings.network_config.GENESIS_VALIDATORS_IPFS_HASH
    if not (NetworkValidatorCrud().get_last_network_validator() is None and ipfs_hash):
        return

    data = await ipfs_fetch_client.fetch_bytes(ipfs_hash)
    genesis_validators: list[NetworkValidator] = []
    logger.info('Loading genesis validators...')
    for i in range(0, len(data), 52):
        genesis_validators.append(
            NetworkValidator(
                public_key=Web3.to_hex(data[i + 4 : i + 52]),
                block_number=BlockNumber(int.from_bytes(data[i : i + 4], 'big')),
            )
        )

    NetworkValidatorCrud().save_network_validators(genesis_validators)
    logger.info('Loaded %d genesis validators', len(genesis_validators))<|MERGE_RESOLUTION|>--- conflicted
+++ resolved
@@ -46,7 +46,6 @@
 logger = logging.getLogger(__name__)
 
 
-<<<<<<< HEAD
 class ValidatorsTask(BaseTask):
     keystores: Keystores
     remote_signer_config: RemoteSignerConfiguration | None
@@ -82,10 +81,7 @@
         )
 
 
-# pylint: disable-next=too-many-locals
-=======
 # pylint: disable-next=too-many-locals,too-many-branches
->>>>>>> 30cb5a9d
 async def register_validators(
     keystores: Keystores,
     remote_signer_config: RemoteSignerConfiguration | None,
