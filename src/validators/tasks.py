import logging
from typing import Sequence, cast

from eth_typing import HexStr
from sw_utils import IpfsFetchClient, convert_to_mgno
from sw_utils.networks import GNO_NETWORKS
from sw_utils.typings import Bytes32
from web3 import Web3
from web3.types import BlockNumber, Gwei

from src.common.clients import execution_client
from src.common.contracts import VaultContract, validators_registry_contract
from src.common.execution import build_gas_manager, get_protocol_config
from src.common.harvest import get_harvest_params
from src.common.metrics import metrics
from src.common.typings import HarvestParams, ValidatorsRegistrationMode, ValidatorType
from src.config.settings import (
    MIN_ACTIVATION_BALANCE_GWEI,
    settings,
)
from src.validators.consensus import fetch_compounding_validators_balances
from src.validators.database import NetworkValidatorCrud
from src.validators.exceptions import (
    EmptyRelayerResponseException,
    MissingAvailableValidatorsException,
)
from src.validators.execution import get_withdrawable_assets
from src.validators.keystores.base import BaseKeystore
from src.validators.metrics import update_unused_validator_keys_metric
from src.validators.oracles import poll_validation_approval
from src.validators.register_validators import fund_validators, register_validators
from src.validators.relayer import RelayerClient
from src.validators.typings import NetworkValidator, Validator
from src.validators.utils import get_validators_for_registration
from src.validators.validators_manager import get_validators_manager_signature

logger = logging.getLogger(__name__)


class ValidatorRegistrationSubtask:
    def __init__(
        self,
        keystore: BaseKeystore | None,
        relayer: RelayerClient | None,
    ):
        self.keystore = keystore
        self.relayer = relayer

    async def process(self) -> None:
        if self.keystore:
            await update_unused_validator_keys_metric(
                keystore=self.keystore,
            )
        harvest_params = await get_harvest_params()

        vault_assets = await get_vault_assets(harvest_params=harvest_params)

        if vault_assets < settings.min_deposit_amount_gwei:
            return

        gas_manager = build_gas_manager()
        if not await gas_manager.check_gas_price():
            return

        if settings.validator_type == ValidatorType.V1:
            await register_new_validators(
                vault_assets=vault_assets,
                harvest_params=harvest_params,
                keystore=self.keystore,
                relayer=self.relayer,
            )
            return

        compounding_validators_balances = await fetch_compounding_validators_balances()
        funding_amounts = _get_funding_amounts(
            compounding_validators_balances=compounding_validators_balances,
            vault_assets=vault_assets,
        )

        if funding_amounts:
            if not await _is_funding_interval_passed():
                return

            try:
                tx_hash = await fund_compounding_validators(
                    funding_amounts=funding_amounts,
                    harvest_params=harvest_params,
                    relayer=self.relayer,
                )
                if not tx_hash:
                    return

                vault_assets = Gwei(max(vault_assets - sum(funding_amounts.values()), 0))
            except EmptyRelayerResponseException:
                return

        await register_new_validators(
            vault_assets=vault_assets,
            harvest_params=harvest_params,
            keystore=self.keystore,
            relayer=self.relayer,
        )


async def fund_compounding_validators(
    funding_amounts: dict[HexStr, Gwei],
    harvest_params: HarvestParams | None,
    relayer: RelayerClient | None = None,
) -> HexStr | None:
    """
    Funds vault compounding validators with the specified amount.
    """
    logger.info('Started funding of %d validator(s)', len(funding_amounts))
    validators_manager_signature = HexStr('0x')
    if settings.validators_registration_mode != ValidatorsRegistrationMode.AUTO:
        # fetch validators and signature from relayer
        validators_response = await cast(RelayerClient, relayer).fund_validators(
            funding_amounts=funding_amounts,
        )

        if validators_response.validators_manager_signature:
            validators_manager_signature = validators_response.validators_manager_signature

    validators = []
    # the signature is not checked for funding active validators
    empty_signature = Web3.to_hex(bytes(96))
    for public_key, amount in funding_amounts.items():
        validators.append(
            Validator(
                public_key=public_key,
                signature=empty_signature,
                amount=amount,
            )
        )

    tx_hash = await fund_validators(
        harvest_params=harvest_params,
        validators=validators,
        validators_manager_signature=validators_manager_signature,
    )
    if tx_hash:
        pub_keys = ', '.join(funding_amounts.keys())
        logger.info('Successfully funded validator(s) with public key(s) %s', pub_keys)
        tx_data = await execution_client.eth.get_transaction(tx_hash)
        metrics.last_funding_block.labels(network=settings.network).set(tx_data['blockNumber'])
    return tx_hash


# pylint: disable-next=too-many-locals
async def register_new_validators(
    vault_assets: Gwei,
    harvest_params: HarvestParams | None,
    keystore: BaseKeystore | None,
    relayer: RelayerClient | None = None,
) -> HexStr | None:
    validators_amounts = _get_deposits_amounts(vault_assets, settings.validator_type)
    validators_count = len(validators_amounts)
    if not validators_amounts:
        # not enough balance to register validators
        return None

    # get latest config
    protocol_config = await get_protocol_config()

    validators_batch_size = min(protocol_config.validators_approval_batch_limit, validators_count)
    validators: Sequence[Validator]

    if settings.validators_registration_mode == ValidatorsRegistrationMode.AUTO:
        validators = await get_validators_for_registration(
            keystore=cast(BaseKeystore, keystore),
            amounts=validators_amounts[:validators_batch_size],
        )
        validators_manager_signature = get_validators_manager_signature(
            vault=settings.vault,
            validators_registry_root=await validators_registry_contract.get_registry_root(),
            validators=validators,
        )
        if not validators:
            if not settings.disable_available_validators_warnings:
                logger.warning(
                    'There are no available public keys '
                    'to proceed with registration. '
                    'To register additional validators, you must generate new keystores.',
                )
            return None
    else:
        try:
            validators_response = await cast(RelayerClient, relayer).register_validators(
                amounts=validators_amounts[:validators_batch_size],
            )
        except MissingAvailableValidatorsException:
            if not settings.disable_available_validators_warnings:
                logger.warning(
                    'There are no available public keys '
                    'in current keystores files '
                    'to proceed with registration. '
                )
            return None

        validators = validators_response.validators
        if not validators:
            logger.debug('Waiting for relayer validators')
            return None
        relayer_validators_manager_signature = validators_response.validators_manager_signature
        if not relayer_validators_manager_signature:
            relayer_validators_manager_signature = get_validators_manager_signature(
                vault=settings.vault,
                validators_registry_root=await validators_registry_contract.get_registry_root(),
                validators=validators,
            )
        validators_manager_signature = relayer_validators_manager_signature

    gas_manager = build_gas_manager()
    if not await gas_manager.check_gas_price(high_priority=True):
        return None

    logger.info(
        'Started registration of %d %s validator(s)', len(validators), settings.validator_type.value
    )

    oracles_request, oracles_approval = await poll_validation_approval(
        keystore=keystore,
        validators=validators,
        validators_manager_signature=validators_manager_signature,
    )
    validators_registry_root = Bytes32(Web3.to_bytes(hexstr=oracles_request.validators_root))
    tx_hash = await register_validators(
        approval=oracles_approval,
        validators=validators,
        harvest_params=harvest_params,
        validators_registry_root=validators_registry_root,
        validators_manager_signature=validators_manager_signature,
    )
    if tx_hash:
        pub_keys = ', '.join([val.public_key for val in validators])
        logger.info('Successfully registered validator(s) with public key(s) %s', pub_keys)
        tx_data = await execution_client.eth.get_transaction(tx_hash)
        metrics.last_registration_block.labels(network=settings.network).set(tx_data['blockNumber'])

    return tx_hash


async def get_vault_assets(harvest_params: HarvestParams | None) -> Gwei:
    vault_assets = await get_withdrawable_assets(harvest_params=harvest_params)
    if settings.network in GNO_NETWORKS:
        # apply GNO -> mGNO exchange rate
        vault_assets = convert_to_mgno(vault_assets)

    metrics.stakeable_assets.labels(network=settings.network).set(int(vault_assets))

    return Gwei(int(Web3.from_wei(vault_assets, 'gwei')))


async def load_genesis_validators() -> None:
    """
    Load consensus network validators from the ipfs dump.
    Used to speed up service startup
    """
    ipfs_hash = settings.network_config.GENESIS_VALIDATORS_IPFS_HASH
    if not (NetworkValidatorCrud().get_last_network_validator() is None and ipfs_hash):
        return

    ipfs_fetch_client = IpfsFetchClient(
        ipfs_endpoints=settings.ipfs_fetch_endpoints,
        timeout=settings.genesis_validators_ipfs_timeout,
        retry_timeout=settings.genesis_validators_ipfs_retry_timeout,
    )
    data = await ipfs_fetch_client.fetch_bytes(ipfs_hash)
    genesis_validators: list[NetworkValidator] = []
    logger.info('Loading genesis validators...')
    for i in range(0, len(data), 52):
        genesis_validators.append(
            NetworkValidator(
                public_key=Web3.to_hex(data[i + 4 : i + 52]),
                block_number=BlockNumber(int.from_bytes(data[i : i + 4], 'big')),
            )
        )

    NetworkValidatorCrud().save_network_validators(genesis_validators)
    logger.info('Loaded %d genesis validators', len(genesis_validators))


def _get_deposits_amounts(vault_assets: Gwei, validator_type: ValidatorType) -> list[Gwei]:
    """Returns a list of amounts in Gwei for each validator to be registered."""
    if vault_assets < MIN_ACTIVATION_BALANCE_GWEI:
        return []
    if validator_type == ValidatorType.V1:
        return [MIN_ACTIVATION_BALANCE_GWEI] * (vault_assets // MIN_ACTIVATION_BALANCE_GWEI)
    amounts = []
<<<<<<< HEAD
    num_full_validators, remainder = divmod(vault_assets, MAX_EFFECTIVE_BALANCE_GWEI)
    amounts.extend([MAX_EFFECTIVE_BALANCE_GWEI] * num_full_validators)
    if remainder >= MIN_ACTIVATION_BALANCE_GWEI:
        amounts.append(Gwei(remainder))

=======
    while vault_assets >= settings.max_validator_balance_gwei:
        amounts.append(settings.max_validator_balance_gwei)
        vault_assets = Gwei(vault_assets - settings.max_validator_balance_gwei)
    if vault_assets >= MIN_ACTIVATION_BALANCE_GWEI:
        amounts.append(vault_assets)
>>>>>>> fb0fbea0
    return amounts


def _get_funding_amounts(
    compounding_validators_balances: dict[HexStr, Gwei], vault_assets: Gwei
) -> dict[HexStr, Gwei]:
    result = {}
    for public_key, balance in sorted(
        compounding_validators_balances.items(), key=lambda item: item[1], reverse=True
    ):
        remaining_capacity = settings.max_validator_balance_gwei - balance
        if remaining_capacity >= settings.min_deposit_amount_gwei:
            val_amount = min(remaining_capacity, vault_assets)
            result[public_key] = Gwei(val_amount)
            vault_assets = Gwei(vault_assets - val_amount)
        if vault_assets < settings.min_deposit_amount_gwei:
            break
    return result


async def _is_funding_interval_passed() -> bool:
    """
    Check if the required interval has passed since the last funding event.
    Mitigate gas griefing attack
    """
    blocks_delay = settings.min_deposit_delay // settings.network_config.SECONDS_PER_BLOCK
    to_block = await execution_client.eth.get_block_number()
    from_block = BlockNumber(to_block - blocks_delay)
    funding_events = await VaultContract(settings.vault).get_funding_events(from_block, to_block)
    return len(funding_events) == 0<|MERGE_RESOLUTION|>--- conflicted
+++ resolved
@@ -14,10 +14,7 @@
 from src.common.harvest import get_harvest_params
 from src.common.metrics import metrics
 from src.common.typings import HarvestParams, ValidatorsRegistrationMode, ValidatorType
-from src.config.settings import (
-    MIN_ACTIVATION_BALANCE_GWEI,
-    settings,
-)
+from src.config.settings import MIN_ACTIVATION_BALANCE_GWEI, settings
 from src.validators.consensus import fetch_compounding_validators_balances
 from src.validators.database import NetworkValidatorCrud
 from src.validators.exceptions import (
@@ -287,19 +284,11 @@
     if validator_type == ValidatorType.V1:
         return [MIN_ACTIVATION_BALANCE_GWEI] * (vault_assets // MIN_ACTIVATION_BALANCE_GWEI)
     amounts = []
-<<<<<<< HEAD
-    num_full_validators, remainder = divmod(vault_assets, MAX_EFFECTIVE_BALANCE_GWEI)
-    amounts.extend([MAX_EFFECTIVE_BALANCE_GWEI] * num_full_validators)
+    num_full_validators, remainder = divmod(vault_assets, settings.max_validator_balance_gwei)
+    amounts.extend([settings.max_validator_balance_gwei] * num_full_validators)
     if remainder >= MIN_ACTIVATION_BALANCE_GWEI:
         amounts.append(Gwei(remainder))
 
-=======
-    while vault_assets >= settings.max_validator_balance_gwei:
-        amounts.append(settings.max_validator_balance_gwei)
-        vault_assets = Gwei(vault_assets - settings.max_validator_balance_gwei)
-    if vault_assets >= MIN_ACTIVATION_BALANCE_GWEI:
-        amounts.append(vault_assets)
->>>>>>> fb0fbea0
     return amounts
 
 
