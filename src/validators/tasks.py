--- conflicted
+++ resolved
@@ -6,29 +6,15 @@
 from sw_utils.networks import GNO_NETWORKS
 from sw_utils.typings import Bytes32
 from web3 import Web3
-<<<<<<< HEAD
-from web3.types import BlockNumber, ChecksumAddress, Gwei
-=======
 from web3.types import BlockNumber, Gwei
->>>>>>> 672a3dff
 
 from src.common.clients import execution_client
 from src.common.contracts import VaultContract, validators_registry_contract
 from src.common.execution import build_gas_manager, get_protocol_config
 from src.common.harvest import get_harvest_params
 from src.common.metrics import metrics
-<<<<<<< HEAD
-from src.common.typings import HarvestParams, ValidatorType
-from src.config.settings import (
-    MAX_EFFECTIVE_BALANCE_GWEI,
-    MIN_ACTIVATION_BALANCE_GWEI,
-    ValidatorsRegistrationMode,
-    settings,
-)
-=======
 from src.common.typings import HarvestParams, ValidatorsRegistrationMode, ValidatorType
 from src.config.settings import MIN_ACTIVATION_BALANCE_GWEI, settings
->>>>>>> 672a3dff
 from src.validators.consensus import fetch_compounding_validators_balances
 from src.validators.database import NetworkValidatorCrud
 from src.validators.exceptions import (
@@ -40,18 +26,9 @@
 from src.validators.metrics import update_unused_validator_keys_metric
 from src.validators.oracles import poll_validation_approval
 from src.validators.register_validators import fund_validators, register_validators
-<<<<<<< HEAD
-from src.validators.relayer import RelayerAdapter
-from src.validators.typings import NetworkValidator, Validator
-from src.validators.utils import (
-    get_validators_for_funding,
-    get_validators_for_registration,
-)
-=======
 from src.validators.relayer import RelayerClient
 from src.validators.typings import NetworkValidator, Validator
 from src.validators.utils import get_validators_for_registration
->>>>>>> 672a3dff
 from src.validators.validators_manager import get_validators_manager_signature
 
 logger = logging.getLogger(__name__)
@@ -61,44 +38,20 @@
     def __init__(
         self,
         keystore: BaseKeystore | None,
-<<<<<<< HEAD
-        relayer_adapter: RelayerAdapter | None,
-    ):
-        self.keystore = keystore
-        self.relayer_adapter = relayer_adapter
-=======
         relayer: RelayerClient | None,
     ):
         self.keystore = keystore
         self.relayer = relayer
->>>>>>> 672a3dff
 
     async def process(self) -> None:
         if self.keystore:
             await update_unused_validator_keys_metric(
                 keystore=self.keystore,
             )
-<<<<<<< HEAD
-        # check and register new validators
-        for vault_address in settings.vaults:
-            await process_validators(
-                vault_address=vault_address,
-                keystore=self.keystore,
-                relayer_adapter=self.relayer_adapter,
-            )
-=======
         harvest_params = await get_harvest_params()
->>>>>>> 672a3dff
 
         vault_assets = await get_vault_assets(harvest_params=harvest_params)
 
-<<<<<<< HEAD
-async def process_validators(
-    vault_address: ChecksumAddress,
-    keystore: BaseKeystore | None,
-    relayer_adapter: RelayerAdapter | None = None,
-) -> None:
-=======
         if vault_assets < settings.min_deposit_amount_gwei:
             return
 
@@ -154,101 +107,9 @@
     harvest_params: HarvestParams | None,
     relayer: RelayerClient | None = None,
 ) -> HexStr | None:
->>>>>>> 672a3dff
     """
     Funds vault compounding validators with the specified amount.
     """
-<<<<<<< HEAD
-    harvest_params = await get_harvest_params(vault_address)
-
-    vault_assets = await get_vault_assets(
-        vault_address=vault_address, harvest_params=harvest_params
-    )
-
-    if vault_assets < settings.min_deposit_amount_gwei:
-        return None
-
-    gas_manager = build_gas_manager()
-    if not await gas_manager.check_gas_price():
-        return None
-
-    if settings.validator_type == ValidatorType.V1:
-        await register_new_validators(
-            vault_address=vault_address,
-            vault_assets=vault_assets,
-            harvest_params=harvest_params,
-            keystore=keystore,
-            relayer_adapter=relayer_adapter,
-        )
-        return
-
-    compounding_validators_balances = await fetch_compounding_validators_balances(vault_address)
-    funding_amounts = _get_funding_amounts(
-        compounding_validators_balances=compounding_validators_balances,
-        vault_assets=vault_assets,
-    )
-
-    if funding_amounts:
-        if not await _is_funding_interval_passed(vault_address):
-            return
-
-        try:
-            tx_hash = await fund_compounding_validators(
-                vault_address=vault_address,
-                funding_amounts=funding_amounts,
-                keystore=keystore,
-                harvest_params=harvest_params,
-            )
-            if not tx_hash:
-                return
-
-            vault_assets = Gwei(max(vault_assets - sum(funding_amounts.values()), 0))
-        except EmptyRelayerResponseException:
-            return
-
-    await register_new_validators(
-        vault_address=vault_address,
-        vault_assets=vault_assets,
-        harvest_params=harvest_params,
-        keystore=keystore,
-        relayer_adapter=relayer_adapter,
-    )
-
-
-async def fund_compounding_validators(
-    vault_address: ChecksumAddress,
-    keystore: BaseKeystore | None,
-    funding_amounts: dict[HexStr, Gwei],
-    harvest_params: HarvestParams | None,
-    relayer_adapter: RelayerAdapter | None = None,
-) -> HexStr | None:
-    """
-    Funds vault compounding validators with the specified amount.
-    """
-    logger.info('Started funding of %d validator(s)', len(funding_amounts))
-    validators_manager_signature = HexStr('0x')
-    if settings.validators_registration_mode == ValidatorsRegistrationMode.AUTO:
-        validators = await get_validators_for_funding(
-            funding_amounts=funding_amounts,
-            keystore=cast(BaseKeystore, keystore),
-            vault_address=vault_address,
-        )
-    else:
-        # fetch validators and signature from relayer
-        validators_response = await cast(RelayerAdapter, relayer_adapter).fund_validators(
-            funding_amounts=funding_amounts,
-        )
-
-        validators = validators_response.validators
-        if not validators:
-            logger.debug('Waiting for relayer validators')
-            raise EmptyRelayerResponseException()
-        if validators_response.validators_manager_signature:
-            validators_manager_signature = validators_response.validators_manager_signature
-
-    tx_hash = await fund_validators(
-        vault_address=vault_address,
-=======
     logger.info('Started funding of %d validator(s)', len(funding_amounts))
     validators_manager_signature = HexStr('0x')
     if settings.validators_registration_mode != ValidatorsRegistrationMode.AUTO:
@@ -273,7 +134,6 @@
         )
 
     tx_hash = await fund_validators(
->>>>>>> 672a3dff
         harvest_params=harvest_params,
         validators=validators,
         validators_manager_signature=validators_manager_signature,
@@ -281,28 +141,17 @@
     if tx_hash:
         pub_keys = ', '.join(funding_amounts.keys())
         logger.info('Successfully funded validator(s) with public key(s) %s', pub_keys)
-<<<<<<< HEAD
-=======
         tx_data = await execution_client.eth.get_transaction(tx_hash)
         metrics.last_funding_block.labels(network=settings.network).set(tx_data['blockNumber'])
->>>>>>> 672a3dff
     return tx_hash
 
 
 # pylint: disable-next=too-many-locals
 async def register_new_validators(
-<<<<<<< HEAD
-    vault_address: ChecksumAddress,
-    vault_assets: Gwei,
-    harvest_params: HarvestParams | None,
-    keystore: BaseKeystore | None,
-    relayer_adapter: RelayerAdapter | None = None,
-=======
     vault_assets: Gwei,
     harvest_params: HarvestParams | None,
     keystore: BaseKeystore | None,
     relayer: RelayerClient | None = None,
->>>>>>> 672a3dff
 ) -> HexStr | None:
     validators_amounts = _get_deposits_amounts(vault_assets, settings.validator_type)
     validators_count = len(validators_amounts)
@@ -320,16 +169,9 @@
         validators = await get_validators_for_registration(
             keystore=cast(BaseKeystore, keystore),
             amounts=validators_amounts[:validators_batch_size],
-<<<<<<< HEAD
-            vault_address=vault_address,
-        )
-        validators_manager_signature = get_validators_manager_signature(
-            vault=vault_address,
-=======
         )
         validators_manager_signature = get_validators_manager_signature(
             vault=settings.vault,
->>>>>>> 672a3dff
             validators_registry_root=await validators_registry_contract.get_registry_root(),
             validators=validators,
         )
@@ -337,10 +179,6 @@
             if not settings.disable_available_validators_warnings:
                 logger.warning(
                     'There are no available public keys '
-<<<<<<< HEAD
-                    'in current keystores files'
-=======
->>>>>>> 672a3dff
                     'to proceed with registration. '
                     'To register additional validators, you must generate new keystores.',
                 )
@@ -366,11 +204,7 @@
         relayer_validators_manager_signature = validators_response.validators_manager_signature
         if not relayer_validators_manager_signature:
             relayer_validators_manager_signature = get_validators_manager_signature(
-<<<<<<< HEAD
-                vault=vault_address,
-=======
                 vault=settings.vault,
->>>>>>> 672a3dff
                 validators_registry_root=await validators_registry_contract.get_registry_root(),
                 validators=validators,
             )
@@ -385,17 +219,12 @@
     )
 
     oracles_request, oracles_approval = await poll_validation_approval(
-<<<<<<< HEAD
-        vault_address=vault_address,
-=======
->>>>>>> 672a3dff
         keystore=keystore,
         validators=validators,
         validators_manager_signature=validators_manager_signature,
     )
     validators_registry_root = Bytes32(Web3.to_bytes(hexstr=oracles_request.validators_root))
     tx_hash = await register_validators(
-        vault_address=vault_address,
         approval=oracles_approval,
         validators=validators,
         harvest_params=harvest_params,
@@ -411,20 +240,6 @@
     return tx_hash
 
 
-<<<<<<< HEAD
-async def get_vault_assets(
-    vault_address: ChecksumAddress, harvest_params: HarvestParams | None
-) -> Gwei:
-    vault_assets = await get_withdrawable_assets(
-        vault_address=vault_address, harvest_params=harvest_params
-    )
-    if settings.network in GNO_NETWORKS:
-        # apply GNO -> mGNO exchange rate
-        vault_assets = convert_to_mgno(vault_assets)
-
-    metrics.stakeable_assets.labels(network=settings.network).set(int(vault_assets))
-
-=======
 async def get_vault_assets(harvest_params: HarvestParams | None) -> Gwei:
     vault_assets = await get_withdrawable_assets(harvest_params=harvest_params)
     if settings.network in GNO_NETWORKS:
@@ -433,7 +248,6 @@
 
     metrics.stakeable_assets.labels(network=settings.network).set(int(vault_assets))
 
->>>>>>> 672a3dff
     return Gwei(int(Web3.from_wei(vault_assets, 'gwei')))
 
 
@@ -473,19 +287,11 @@
     if validator_type == ValidatorType.V1:
         return [MIN_ACTIVATION_BALANCE_GWEI] * (vault_assets // MIN_ACTIVATION_BALANCE_GWEI)
     amounts = []
-<<<<<<< HEAD
-    while vault_assets >= MAX_EFFECTIVE_BALANCE_GWEI:
-        amounts.append(MAX_EFFECTIVE_BALANCE_GWEI)
-        vault_assets = Gwei(vault_assets - MAX_EFFECTIVE_BALANCE_GWEI)
-    if vault_assets >= MIN_ACTIVATION_BALANCE_GWEI:
-        amounts.append(vault_assets)
-=======
     num_full_validators, remainder = divmod(vault_assets, settings.max_validator_balance_gwei)
     amounts.extend([settings.max_validator_balance_gwei] * num_full_validators)
     if remainder >= MIN_ACTIVATION_BALANCE_GWEI:
         amounts.append(Gwei(remainder))
 
->>>>>>> 672a3dff
     return amounts
 
 
@@ -496,11 +302,7 @@
     for public_key, balance in sorted(
         compounding_validators_balances.items(), key=lambda item: item[1], reverse=True
     ):
-<<<<<<< HEAD
-        remaining_capacity = MAX_EFFECTIVE_BALANCE_GWEI - balance
-=======
         remaining_capacity = settings.max_validator_balance_gwei - balance
->>>>>>> 672a3dff
         if remaining_capacity >= settings.min_deposit_amount_gwei:
             val_amount = min(remaining_capacity, vault_assets)
             result[public_key] = Gwei(val_amount)
@@ -510,11 +312,7 @@
     return result
 
 
-<<<<<<< HEAD
-async def _is_funding_interval_passed(vault_address: ChecksumAddress) -> bool:
-=======
 async def _is_funding_interval_passed() -> bool:
->>>>>>> 672a3dff
     """
     Check if the required interval has passed since the last funding event.
     Mitigate gas griefing attack
@@ -522,9 +320,5 @@
     blocks_delay = settings.min_deposit_delay // settings.network_config.SECONDS_PER_BLOCK
     to_block = await execution_client.eth.get_block_number()
     from_block = BlockNumber(to_block - blocks_delay)
-<<<<<<< HEAD
-    funding_events = await VaultContract(vault_address).get_funding_events(from_block, to_block)
-=======
     funding_events = await VaultContract(settings.vault).get_funding_events(from_block, to_block)
->>>>>>> 672a3dff
     return len(funding_events) == 0