--- conflicted
+++ resolved
@@ -6,11 +6,7 @@
 from sw_utils import ValidatorStatus
 from web3.types import Gwei, Wei
 
-<<<<<<< HEAD
-from src.config.settings import MIN_ACTIVATION_BALANCE_GWEI
-=======
 from src.config.settings import MIN_ACTIVATION_BALANCE_GWEI, settings
->>>>>>> 672a3dff
 
 BLSPrivkey = NewType('BLSPrivkey', bytes)
 
@@ -23,10 +19,6 @@
 
 @dataclass
 class VaultValidator:
-<<<<<<< HEAD
-    vault_address: HexStr
-=======
->>>>>>> 672a3dff
     public_key: HexStr
     block_number: BlockNumber
 
@@ -46,49 +38,6 @@
     exit_signature_shards: ExitSignatureShards | None = None
 
     deposit_data_root: HexStr | None = None
-<<<<<<< HEAD
-
-
-@dataclass
-class ConsensusValidator:
-    index: int
-    public_key: HexStr
-    balance: Gwei
-    withdrawal_credentials: HexStr
-    status: ValidatorStatus
-    activation_epoch: int
-
-    @property
-    def is_compounding(self) -> bool:
-        return self.withdrawal_credentials.startswith('0x02')
-
-    @property
-    def withdrawal_capacity(self) -> Gwei:
-        return Gwei(self.balance - MIN_ACTIVATION_BALANCE_GWEI)
-
-    @staticmethod
-    def from_consensus_data(beacon_validator: dict) -> 'ConsensusValidator':
-        return ConsensusValidator(
-            index=int(beacon_validator['index']),
-            public_key=add_0x_prefix(beacon_validator['validator']['pubkey']),
-            balance=Gwei(int(beacon_validator['balance'])),
-            withdrawal_credentials=beacon_validator['validator']['withdrawal_credentials'],
-            status=ValidatorStatus(beacon_validator['status']),
-            activation_epoch=int(beacon_validator['validator']['activation_epoch']),
-        )
-
-
-@dataclass
-class V2ValidatorEventData:
-    public_key: HexStr
-    amount: Wei
-
-
-@dataclass
-class RelayerValidatorsResponse:
-    validators: list[Validator]
-    validators_manager_signature: HexStr | None = None
-=======
 
 
 @dataclass
@@ -142,7 +91,6 @@
 @dataclass
 class RelayerSignatureResponse:
     validators_manager_signature: HexStr
->>>>>>> 672a3dff
 
 
 @dataclass
@@ -158,18 +106,9 @@
     validators_manager_signature: HexStr
     deadline: int
     amounts: list[int] | None = None
-<<<<<<< HEAD
-
-
-@dataclass
-class ConsolidationRequest:
-    from_public_keys: list[HexStr]
-    to_public_keys: list[HexStr]
-=======
 
 
 @dataclass
 class ConsolidationRequest:
     public_keys: list[HexStr]
->>>>>>> 672a3dff
     vault_address: ChecksumAddress