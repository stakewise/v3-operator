--- conflicted
+++ resolved
@@ -156,11 +156,8 @@
             public_key=add_0x_prefix(data['pubkey']),
             signature=add_0x_prefix(data['signature']),
             amount_gwei=int(data['amount']),
-<<<<<<< HEAD
+            deposit_data_root=add_0x_prefix(data['deposit_data_root']),
             withdrawal_address=data.get('withdrawal_address'),
-=======
-            deposit_data_root=add_0x_prefix(data['deposit_data_root']),
->>>>>>> 76cd8461
         )
         leaves.append((encode_tx_validator(credentials, validator), i))
         validators.append(validator)
